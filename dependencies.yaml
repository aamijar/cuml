--- conflicted
+++ resolved
@@ -117,15 +117,9 @@
           - cuda-python>=11.7.1,<12.0
           - scikit-build>=0.13.1
           - cython>=0.29,<0.30
-<<<<<<< HEAD
-          - &treelite treelite==3.1.0
+          - &treelite treelite==3.2.0
           - pylibraft==23.6.*
           - rmm==23.6.*
-=======
-          - &treelite treelite==3.2.0
-          - pylibraft==23.4.*
-          - rmm==23.4.*
->>>>>>> eac8e7f5
       - output_types: pyproject
         packages:
           - wheel

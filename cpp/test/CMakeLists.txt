#=============================================================================
# Copyright (c) 2018-2020, NVIDIA CORPORATION.
#
# Licensed under the Apache License, Version 2.0 (the "License");
# you may not use this file except in compliance with the License.
# You may obtain a copy of the License at
#
#     http://www.apache.org/licenses/LICENSE-2.0
#
# Unless required by applicable law or agreed to in writing, software
# distributed under the License is distributed on an "AS IS" BASIS,
# WITHOUT WARRANTIES OR CONDITIONS OF ANY KIND, either express or implied.
# See the License for the specific language governing permissions and
# limitations under the License.
#=============================================================================

set(CUML_TEST_INCLUDE_DIRS
  ${CUML_INCLUDE_DIRECTORIES}
  ${GTEST_DIR}/include
  ${TREELITE_DIR}/runtime/native/include)

set(CUML_TEST_LINK_LIBRARIES
  treelite_runtimelib
  ${CUML_LINK_LIBRARIES}
  ${CUML_CPP_TARGET}
  gtestlib
  gtest_mainlib)

##############################################################################
# - build ml_test executable -------------------------------------------------

if(BUILD_CUML_TESTS)
  # (please keep the filenames in alphabetical order)
  add_executable(ml
    sg/cd_test.cu
    sg/dbscan_test.cu
    sg/fil_test.cu
    sg/handle_test.cu
    sg/holtwinters_test.cu
    sg/kmeans_test.cu
    sg/knn_test.cu
    sg/logger.cpp
    sg/ols.cu
    sg/pca_test.cu
    sg/quasi_newton.cu
    sg/rf_accuracy_test.cu
    sg/rf_test.cu
    sg/rf_treelite_test.cu
    sg/ridge.cu
    sg/rproj_test.cu
    sg/sgd.cu
    #sg/spectral_test.cu
    sg/svc_test.cu
    sg/trustworthiness_test.cu
    sg/tsne_test.cu
<<<<<<< HEAD
    sg/tsvd_test.cu)
    #sg/umap_test.cu)
=======
    sg/tsvd_test.cu
    sg/umap_parametrizable_test.cu)
>>>>>>> 4c92e67a

  target_include_directories(ml PRIVATE ${CUML_TEST_INCLUDE_DIRS})

  target_link_libraries(ml ${CUML_TEST_LINK_LIBRARIES})
endif(BUILD_CUML_TESTS)

##############################################################################
# - build test_ml_mg executable ----------------------------------------------

if(BUILD_CUML_MG_TESTS)
  # (please keep the filenames in alphabetical order)
  add_executable(ml_mg
    mg/test_ml_mg_utils.cu)

  target_include_directories(ml_mg PRIVATE ${CUML_TEST_INCLUDE_DIRS})

  target_link_libraries(ml_mg ${CUML_TEST_LINK_LIBRARIES})
endif(BUILD_CUML_MG_TESTS)

##############################################################################
# - build prims_test executable ----------------------------------------------

if(BUILD_PRIMS_TESTS)
  # (please keep the filenames in alphabetical order)
  add_executable(prims
    prims/add.cu
    prims/add_sub_dev_scalar.cu
    prims/adjustedRandIndex.cu
    prims/batched/csr.cu
    prims/batched/gemv.cu
    prims/batched/information_criterion.cu
    prims/batched/make_symm.cu
    prims/batched/matrix.cu
    prims/binary_op.cu
    prims/ternary_op.cu
    prims/cache.cu
    prims/coalesced_reduction.cu
    prims/cuda_utils.cu
    prims/columnSort.cu
    prims/completenessScore.cu
    prims/contingencyMatrix.cu
    prims/coo.cu
    prims/cov.cu
    prims/csr.cu
    prims/decoupled_lookback.cu
    prims/device_utils.cu
    prims/dispersion.cu
    prims/dist_adj.cu
    prims/dist_cos.cu
    prims/dist_euc_exp.cu
    prims/dist_euc_unexp.cu
    prims/dist_l1.cu
    prims/divide.cu
    prims/eig.cu
    prims/eig_sel.cu
    prims/eltwise.cu
    prims/eltwise2d.cu
    prims/entropy.cu
    prims/epsilon_neighborhood.cu
    prims/fast_int_div.cu
    prims/fused_l2_nn.cu
    prims/gather.cu
    prims/gemm.cu
    prims/gemm_layout.cu
    prims/gram.cu
    prims/grid_sync.cu
    prims/hinge.cu
    prims/histogram.cu
    prims/homogeneityScore.cu
    prims/host_buffer.cu
    prims/jones_transform.cu
    prims/klDivergence.cu
    prims/knn_classify.cu
    prims/knn_regression.cu
    prims/knn.cu
    prims/kselection.cu
    prims/label.cu
    prims/linearReg.cu
    prims/log.cu
    prims/logisticReg.cu
    prims/make_blobs.cu
    prims/make_regression.cu
    prims/map_then_reduce.cu
    prims/math.cu
    prims/matrix.cu
    prims/matrix_vector_op.cu
    prims/mean.cu
    prims/mean_center.cu
    prims/minmax.cu
    prims/mvg.cu
    prims/multiply.cu
    prims/mutualInfoScore.cu
    prims/norm.cu
    prims/penalty.cu
    prims/permute.cu
    prims/power.cu
    prims/randIndex.cu
    prims/reduce.cu
    prims/reduce_cols_by_key.cu
    prims/reduce_rows_by_key.cu
    prims/reverse.cu
    prims/rng.cu
    prims/rng_int.cu
    prims/rsvd.cu
    prims/sample_without_replacement.cu
    prims/scatter.cu
    prims/score.cu
    prims/seive.cu
    prims/sigmoid.cu
    prims/silhouetteScore.cu
    prims/sqrt.cu
    prims/stationarity.cu
    prims/stddev.cu
    prims/strided_reduction.cu
    prims/subtract.cu
    prims/sum.cu
    prims/svd.cu
    prims/ternary_op.cu
    prims/transpose.cu
    prims/trustworthiness.cu
    prims/unary_op.cu
    prims/vMeasure.cu
    prims/weighted_mean.cu
    ../src/common/logger.cpp)  # because prims is header only!

  target_include_directories(prims PRIVATE ${CUML_TEST_INCLUDE_DIRS})

  add_dependencies(prims cutlass)

  target_link_libraries(prims
    gtestlib
    gtest_mainlib
    ${CUML_LINK_LIBRARIES}
    faisslib)
endif(BUILD_PRIMS_TESTS)<|MERGE_RESOLUTION|>--- conflicted
+++ resolved
@@ -53,13 +53,9 @@
     sg/svc_test.cu
     sg/trustworthiness_test.cu
     sg/tsne_test.cu
-<<<<<<< HEAD
     sg/tsvd_test.cu)
-    #sg/umap_test.cu)
-=======
-    sg/tsvd_test.cu
-    sg/umap_parametrizable_test.cu)
->>>>>>> 4c92e67a
+    #sg/umap_test.cu
+    #sg/umap_parametrizable_test.cu)
 
   target_include_directories(ml PRIVATE ${CUML_TEST_INCLUDE_DIRS})
 

/*
 * Copyright (c) 2019-2020, NVIDIA CORPORATION.
 *
 * Licensed under the Apache License, Version 2.0 (the "License");
 * you may not use this file except in compliance with the License.
 * You may obtain a copy of the License at
 *
 *     http://www.apache.org/licenses/LICENSE-2.0
 *
 * Unless required by applicable law or agreed to in writing, software
 * distributed under the License is distributed on an "AS IS" BASIS,
 * WITHOUT WARRANTIES OR CONDITIONS OF ANY KIND, either express or implied.
 * See the License for the specific language governing permissions and
 * limitations under the License.
 */

#pragma once
#include <common/cudart_utils.h>
#include <cuda_utils.h>
#include <math.h>
#include <vector>
#include "../memory.h"
<<<<<<< HEAD
=======
#include "cuda_utils.cuh"
>>>>>>> 0dcab16e

namespace ML {
namespace DecisionTree {

struct SquareFunctor {
  template <typename T>
  static DI T exec(T x);
};

struct AbsFunctor {
  template <typename T>
  static DI T exec(T x);
};

struct GiniFunctor {
  static float exec(std::vector<unsigned int>& hist, int nrows);
  static float max_val(int nclass);
};

struct EntropyFunctor {
  static float exec(std::vector<unsigned int>& hist, int nrows);
  static float max_val(int nclass);
};

}  // namespace DecisionTree
}  // namespace ML<|MERGE_RESOLUTION|>--- conflicted
+++ resolved
@@ -16,14 +16,10 @@
 
 #pragma once
 #include <common/cudart_utils.h>
-#include <cuda_utils.h>
 #include <math.h>
+#include <cuda_utils.cuh>
 #include <vector>
 #include "../memory.h"
-<<<<<<< HEAD
-=======
-#include "cuda_utils.cuh"
->>>>>>> 0dcab16e
 
 namespace ML {
 namespace DecisionTree {

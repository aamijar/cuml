#!/usr/bin/env python3
# -*- coding: utf-8 -*-
#
# Copyright (c) 2018, NVIDIA CORPORATION.
#
# This file is execfile()d with the current directory set to its
# containing dir.
#
# Note that not all possible configuration values are present in this
# autogenerated file.
#
# All configuration values have a default; values that are commented out
# serve to show the default.

# If extensions (or modules to document with autodoc) are in another directory,
# add these directories to sys.path here. If the directory is relative to the
# documentation root, use os.path.abspath to make it absolute, like shown here.
#
import os
import sys
sys.path.insert(0, os.path.abspath('../../python'))

# -- General configuration ------------------------------------------------

# If your documentation needs a minimal Sphinx version, state it here.
#
# needs_sphinx = '1.0'

# Add any Sphinx extension module names here, as strings. They can be
# extensions coming with Sphinx (named 'sphinx.ext.*') or your custom
# ones.
extensions = [
    'sphinx.ext.intersphinx',
    'sphinx.ext.autodoc',
    'sphinx.ext.autosummary',
    'numpydoc',
]

# Add any paths that contain templates here, relative to this directory.
templates_path = ['_templates']

# The suffix(es) of source filenames.
# You can specify multiple suffix as a list of string:
#
# source_suffix = ['.rst', '.md']
source_suffix = '.rst'

# The master toctree document.
master_doc = 'index'

# General information about the project.
project = 'cuml'
copyright = '2019, nvidia'
author = 'nvidia'

# The version info for the project you're documenting, acts as replacement for
# |version| and |release|, also used in various other places throughout the
# built documents.
#
# The short X.Y version.
<<<<<<< HEAD
version = '0.5.0'
=======
version = '0.4'
>>>>>>> 5047cc9a
# The full version, including alpha/beta/rc tags.
release = '0.5.0'

# The language for content autogenerated by Sphinx. Refer to documentation
# for a list of supported languages.
#
# This is also used if you do content translation via gettext catalogs.
# Usually you set "language" from the command line for these cases.
language = None

# List of patterns, relative to source directory, that match files and
# directories to ignore when looking for source files.
# This patterns also effect to html_static_path and html_extra_path
exclude_patterns = []

# The name of the Pygments (syntax highlighting) style to use.
pygments_style = 'sphinx'

# If true, `todo` and `todoList` produce output, else they produce nothing.
todo_include_todos = False


# -- Options for HTML output ----------------------------------------------

# The theme to use for HTML and HTML Help pages.  See the documentation for
# a list of builtin themes.
#

html_theme = 'sphinx_rtd_theme'

# on_rtd is whether we are on readthedocs.org
on_rtd = os.environ.get('READTHEDOCS', None) == 'True'

if not on_rtd:
    # only import and set the theme if we're building docs locally
    # otherwise, readthedocs.org uses their theme by default,
    # so no need to specify it
    import sphinx_rtd_theme
    html_theme = 'sphinx_rtd_theme'
    html_theme_path = [sphinx_rtd_theme.get_html_theme_path()]


# Theme options are theme-specific and customize the look and feel of a theme
# further.  For a list of options available for each theme, see the
# documentation.
#
# html_theme_options = {}

# Add any paths that contain custom static files (such as style sheets) here,
# relative to this directory. They are copied after the builtin static files,
# so a file named "default.css" will overwrite the builtin "default.css".
html_static_path = ['_static']


# -- Options for HTMLHelp output ------------------------------------------

# Output file base name for HTML help builder.
htmlhelp_basename = 'cuMLdoc'


# -- Options for LaTeX output ---------------------------------------------

latex_elements = {
    # The paper size ('letterpaper' or 'a4paper').
    #
    # 'papersize': 'letterpaper',

    # The font size ('10pt', '11pt' or '12pt').
    #
    # 'pointsize': '10pt',

    # Additional stuff for the LaTeX preamble.
    #
    # 'preamble': '',

    # Latex figure (float) alignment
    #
    # 'figure_align': 'htbp',
}

# Grouping the document tree into LaTeX files. List of tuples
# (source start file, target name, title,
#  author, documentclass [howto, manual, or own class]).
latex_documents = [
    (master_doc, 'cuml.tex', 'cuml Documentation',
     'nvidia', 'manual'),
]


# -- Options for manual page output ---------------------------------------

# One entry per manual page. List of tuples
# (source start file, name, description, authors, manual section).
man_pages = [
    (master_doc, 'cuml', 'cuml Documentation',
     [author], 1)
]


# -- Options for Texinfo output -------------------------------------------

# Grouping the document tree into Texinfo files. List of tuples
# (source start file, target name, title, author,
#  dir menu entry, description, category)
texinfo_documents = [
    (master_doc, 'cuml', 'cuml Documentation',
     author, 'cuml', 'One line description of project.',
     'Miscellaneous'),
]


# Example configuration for intersphinx: refer to the Python standard library.
intersphinx_mapping = {'https://docs.python.org/': None}


# Config numpydoc
numpydoc_show_inherited_class_members = False
numpydoc_class_members_toctree = False<|MERGE_RESOLUTION|>--- conflicted
+++ resolved
@@ -58,11 +58,7 @@
 # built documents.
 #
 # The short X.Y version.
-<<<<<<< HEAD
-version = '0.5.0'
-=======
-version = '0.4'
->>>>>>> 5047cc9a
+version = '0.5'
 # The full version, including alpha/beta/rc tags.
 release = '0.5.0'
 

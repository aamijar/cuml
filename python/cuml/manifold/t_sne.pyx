--- conflicted
+++ resolved
@@ -78,22 +78,11 @@
     dataset you give it, and is used in many areas including cancer research,
     music analysis and neural network weight visualizations.
 
-<<<<<<< HEAD
-    The current cuML TSNE implementation is a first experimental release. It
-    defaults to use the 'exact' fitting algorithm, which is signficantly
-    slower then the Barnes-Hut algorithm as data sizes grow. A preview
-    implementation of Barnes-Hut (derived from CannyLabs' BH open source CUDA
-    code) is also available for problems with n_components = 2, though this
-    implementation currently has outstanding issues that can lead to crashes
-    in rare scenarios. Future releases of TSNE will fix these issues (tracked
-    as cuML Issue #1002) and switch Barnes-Hut to be the default.
-=======
     Currently, cuML's TSNE supports the fast Barnes Hut O(NlogN) TSNE
     approximation (derived from CannyLabs' BH open source CUDA code). This
     allows TSNE to produce extremely fast embeddings when n_components = 2.
     cuML defaults to this algorithm. A slower but more accurate Exact
     algorithm is also provided.
->>>>>>> b6999e78
 
     Parameters
     -----------

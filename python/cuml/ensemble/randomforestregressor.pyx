--- conflicted
+++ resolved
@@ -547,11 +547,7 @@
             Acceptable formats: NumPy ndarray, Numba device
             ndarray, cuda array interface compliant array like CuPy
             These labels should be contiguous integers from 0 to n_classes.
-<<<<<<< HEAD
-        convert_dtype : bool, optional (default = False)
-=======
         convert_dtype : bool, optional (default = True)
->>>>>>> c679522e
             When set to True, the fit method will, when necessary, convert
             y to be the same data type as X if they differ. This will increase
             memory used for the method.

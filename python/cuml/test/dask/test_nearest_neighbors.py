# Copyright (c) 2020, NVIDIA CORPORATION.
#
# Licensed under the Apache License, Version 2.0 (the "License");
# you may not use this file except in compliance with the License.
# You may obtain a copy of the License at
#
#     http://www.apache.org/licenses/LICENSE-2.0
#
# Unless required by applicable law or agreed to in writing, software
# distributed under the License is distributed on an "AS IS" BASIS,
# WITHOUT WARRANTIES OR CONDITIONS OF ANY KIND, either express or implied.
# See the License for the specific language governing permissions and
# limitations under the License.
#
import pytest

import cudf
import dask_cudf

import pandas as pd

import numpy as np
import cupy as cp

from cuml.common import has_scipy

from cuml.dask.common import utils as dask_utils

from cuml.test.utils import unit_param, quality_param, stress_param

from sklearn.neighbors import KNeighborsClassifier

from cuml.test.utils import array_equal


def predict(neigh_ind, _y, n_neighbors):
    if has_scipy():
        import scipy.stats as stats
    else:
        raise RuntimeError('Scipy is needed to run predict()')

    neigh_ind = neigh_ind.astype(np.int64)

    ypred, count = stats.mode(_y[neigh_ind], axis=1)
    return ypred.ravel(), count.ravel() * 1.0 / n_neighbors


def _prep_training_data(c, X_train, partitions_per_worker):
    workers = c.has_what().keys()
    n_partitions = partitions_per_worker * len(workers)

    X_cudf = cudf.DataFrame.from_pandas(pd.DataFrame(X_train))

    X_train_df = dask_cudf.from_cudf(X_cudf, npartitions=n_partitions)
    X_train_df, = dask_utils.persist_across_workers(c,
                                                    [X_train_df],
                                                    workers=workers)

    return X_train_df


def _scale_rows(client, nrows):
    workers = list(client.scheduler_info()['workers'].keys())
    n_workers = len(workers)
    return n_workers * nrows


@pytest.mark.parametrize("nrows", [unit_param(1e3), unit_param(1e4),
                                   quality_param(1e6),
                                   stress_param(5e8)])
@pytest.mark.parametrize("ncols", [10, 30])
@pytest.mark.parametrize("nclusters", [unit_param(5), quality_param(10),
                                       stress_param(15)])
@pytest.mark.parametrize("n_neighbors", [unit_param(10), quality_param(4),
                                         stress_param(100)])
@pytest.mark.parametrize("n_parts", [unit_param(1), unit_param(5),
                                     quality_param(7), stress_param(50)])
@pytest.mark.parametrize("streams_per_handle", [5, 10])
def test_compare_skl(nrows, ncols, nclusters, n_parts, n_neighbors,
                     streams_per_handle, client):

    from cuml.dask.neighbors import NearestNeighbors as daskNN

    from sklearn.datasets import make_blobs

    nrows = _scale_rows(client, nrows)

    X, y = make_blobs(n_samples=int(nrows),
                      n_features=ncols,
                      centers=nclusters)
    X = X.astype(np.float32)

    X_cudf = _prep_training_data(client, X, n_parts)

    from dask.distributed import wait

    wait(X_cudf)

    print(str(client.has_what()))

    cumlModel = daskNN(n_neighbors=n_neighbors,
                       streams_per_handle=streams_per_handle)
    cumlModel.fit(X_cudf)

    out_d, out_i = cumlModel.kneighbors(X_cudf)

    local_i = np.array(out_i.compute().as_gpu_matrix(), dtype="int64")

    sklModel = KNeighborsClassifier(n_neighbors=n_neighbors).fit(X, y)
    skl_y_hat = sklModel.predict(X)
    y_hat, _ = predict(local_i, y, n_neighbors)

<<<<<<< HEAD
    ne = cp.where(cp.array(y_hat) != cp.array(skl_y_hat), 1, 0)
    print(cp.sum(ne))
=======
    sk_d, sk_i = sklModel.kneighbors(X)

    sk_i = sk_i.astype("int64")

    print(str(sk_i))
    print(str(local_i))

    diff = sk_i-local_i

    n_diff = len(diff[diff>0])

    perc_diff = n_diff / (nrows * n_neighbors)

    assert perc_diff < 1e-3
>>>>>>> 8a6def3f

    assert array_equal(y_hat, skl_y_hat)


@pytest.mark.parametrize("nrows", [unit_param(1000), stress_param(1e5)])
@pytest.mark.parametrize("ncols", [unit_param(10), stress_param(500)])
@pytest.mark.parametrize("n_parts", [unit_param(10), stress_param(100)])
@pytest.mark.parametrize("batch_size", [unit_param(100), stress_param(1e3)])
def test_batch_size(nrows, ncols, n_parts,
                    batch_size, client):

    n_neighbors = 10
    n_clusters = 5
    from cuml.dask.neighbors import NearestNeighbors as daskNN

    from sklearn.datasets import make_blobs

    nrows = _scale_rows(client, nrows)

    X, y = make_blobs(n_samples=int(nrows),
                      n_features=ncols,
                      centers=n_clusters)

    X = X.astype(np.float32)

    X_cudf = _prep_training_data(client, X, n_parts)

    cumlModel = daskNN(n_neighbors=n_neighbors,
                       batch_size=batch_size,
                       streams_per_handle=5)

    cumlModel.fit(X_cudf)

    out_d, out_i = cumlModel.kneighbors(X_cudf)

    local_i = np.array(out_i.compute().as_gpu_matrix())

    y_hat, _ = predict(local_i, y, n_neighbors)

    assert array_equal(y_hat, y)


def test_return_distance(client):

    n_samples = 50
    n_feats = 50
    k = 5

    from cuml.dask.neighbors import NearestNeighbors as daskNN

    from sklearn.datasets import make_blobs

    n_samples = _scale_rows(client, n_samples)

    X, y = make_blobs(n_samples=n_samples,
                      n_features=n_feats, random_state=0)

    X = X.astype(np.float32)

    X_cudf = _prep_training_data(client, X, 1)

    cumlModel = daskNN(streams_per_handle=5)
    cumlModel.fit(X_cudf)

    ret = cumlModel.kneighbors(X_cudf, k, return_distance=False)
    assert not isinstance(ret, tuple)
    ret = ret.compute()
    assert ret.shape == (n_samples, k)

    ret = cumlModel.kneighbors(X_cudf, k, return_distance=True)
    assert isinstance(ret, tuple)
    assert len(ret) == 2


def test_default_n_neighbors(client):

    n_samples = 50
    n_feats = 50
    k = 15

    from cuml.dask.neighbors import NearestNeighbors as daskNN
    from cuml.neighbors.nearest_neighbors_mg import \
        NearestNeighborsMG as cumlNN

    from sklearn.datasets import make_blobs

    n_samples = _scale_rows(client, n_samples)

    X, y = make_blobs(n_samples=n_samples,
                      n_features=n_feats, random_state=0)

    X = X.astype(np.float32)

    X_cudf = _prep_training_data(client, X, 1)

    cumlModel = daskNN(streams_per_handle=5)
    cumlModel.fit(X_cudf)

    ret = cumlModel.kneighbors(X_cudf, return_distance=False)

    assert ret.shape[1] == cumlNN().n_neighbors

    cumlModel = daskNN(n_neighbors=k)
    cumlModel.fit(X_cudf)

    ret = cumlModel.kneighbors(X_cudf, k, return_distance=False)

    assert ret.shape[1] == k<|MERGE_RESOLUTION|>--- conflicted
+++ resolved
@@ -110,10 +110,6 @@
     skl_y_hat = sklModel.predict(X)
     y_hat, _ = predict(local_i, y, n_neighbors)
 
-<<<<<<< HEAD
-    ne = cp.where(cp.array(y_hat) != cp.array(skl_y_hat), 1, 0)
-    print(cp.sum(ne))
-=======
     sk_d, sk_i = sklModel.kneighbors(X)
 
     sk_i = sk_i.astype("int64")
@@ -128,7 +124,6 @@
     perc_diff = n_diff / (nrows * n_neighbors)
 
     assert perc_diff < 1e-3
->>>>>>> 8a6def3f
 
     assert array_equal(y_hat, skl_y_hat)
 

--- conflicted
+++ resolved
@@ -75,15 +75,10 @@
 
         acc_score = accuracy_score(cu_rf_mg_predict, y_test, normalize=True)
 
-<<<<<<< HEAD
-    c.close()
-=======
         assert acc_score > 0.8
 
     finally:
         c.close()
-        cluster.close()
->>>>>>> d15bfafb
 
 
 @pytest.mark.parametrize('partitions_per_worker', [1, 3])
@@ -135,10 +130,4 @@
         assert acc_score >= 0.70
 
     finally:
-
-<<<<<<< HEAD
-    c.close()
-=======
         c.close()
-        cluster.close()
->>>>>>> d15bfafb

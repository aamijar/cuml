# cuML 0.14.0 (Date TBD)

## New Features
- PR #1655: Adds python bindings for homogeneity score
- PR #1704: Adds python bindings for completeness score
- PR #1687: Adds python bindings for mutual info score
- PR #1980: prim: added a new write-only unary op prim
- PR #1867: C++: add logging interface support in cuML based spdlog
- PR #1902: Multi class inference in FIL C++ and importing multi-class forests from treelite
- PR #1906: UMAP MNMG
- PR #2067: python: wrap logging interface in cython
- PR #2083: Added dtype, order, and use_full_low_rank to MNMG `make_regression`
- PR #2074: SG and MNMG `make_classification`
- PR #2127: Added order to SG `make_blobs`, and switch from C++ to cupy based implementation
- PR #2057: Weighted k-means
<<<<<<< HEAD
- PR #2256: Add a `make_arima` generator
=======
- PR #2242: Pandas input support with output as NumPy arrays by default
>>>>>>> 4c92e67a

## Improvements
- PR #1931: C++: enabled doxygen docs for all of the C++ codebase
- PR #1944: Support for dask_cudf.core.Series in _extract_partitions
- PR #1947: Cleaning up cmake
- PR #1927: Use Cython's `new_build_ext` (if available)
- PR #1946: Removed zlib dependency from cmake
- PR #1988: C++: cpp bench refactor
- PR #1873: Remove usage of nvstring and nvcat from LabelEncoder
- PR #1968: Update SVC SVR with cuML Array
- PR #1972: updates to our flow to use conda-forge's clang and clang-tools packages
- PR #1974: Reduce ARIMA testing time
- PR #1984: Enable Ninja build
- PR #1985: C++ UMAP parametrizable tests
- PR #2005: Adding missing algorithms to cuml benchmarks and notebook
- PR #2016: Add capability to setup.py and build.sh to fully clean all cython build files and artifacts
- PR #2044: A cuda-memcheck helper wrapper for devs
- PR #2018: Using `cuml.dask.part_utils.extract_partitions` and removing similar, duplicated code
- PR #2019: Enable doxygen build in our nightly doc build CI script
- PR #1996: Cythonize in parallel
- PR #2032: Reduce number of tests for MBSGD to improve CI running time
- PR #2031: Encapsulating UCX-py interactions in singleton
- PR #2029: Add C++ ARIMA log-likelihood benchmark
- PR #2085: Convert TSNE to use CumlArray
- PR #2051: Reduce the time required to run dask pca and dask tsvd tests
- PR #1981: Using CumlArray in kNN and DistributedDataHandler in dask kNN
- PR #2053: Introduce verbosity level in C++ layer instead of boolean `verbose` flag
- PR #2047: Make internal streams non-blocking w.r.t. NULL stream
- PR #2048: Random forest testing speedup
- PR #2058: Use CumlArray in Random Projection
- PR #2068: Updating knn class probabilities to use make_monotonic instead of binary search
- PR #2062: Adding random state to UMAP mnmg tests
- PR #2064: Speed-up K-Means test
- PR #2015: Renaming .h to .cuh in solver, dbscan and svm
- PR #2080: Improved import of sparse FIL forests from treelite
- PR #2090: Upgrade C++ build to C++14 standard
- PR #2089: CI: enabled cuda-memcheck on ml-prims unit-tests during nightly build
- PR #2128: Update Dask RF code to reduce the time required for GPU predict to run
- PR #2125: Build infrastructure to use RAFT
- PR #2131: Update Dask RF fit to use DistributedDataHandler
- PR #2055: Update the metrics notebook to use important cuML models
- PR #2095: Improved import of src_prims/utils.h, making it less ambiguous
- PR #2118: Updating SGD & mini-batch estimators to use CumlArray
- PR #2120: Speeding up dask RandomForest tests
- PR #1883: Use CumlArray in ARIMA
- PR #2135: A few optimizations to UMAP fuzzy simplicial set
- PR #1914: Change the meaning of ARIMA's intercept to match the literature
- PR #2098: Renaming .h to .cuh in decision_tree, glm, pca
- PR #2150: Remove deprecated RMM calls in RMM allocator adapter
- PR #2146: Remove deprecated kalman filter
- PR #2151: Add pytest duration and pytest timeout
- PR #2156: Add Docker 19 support to local gpuci build
- PR #2178: Reduce duplicated code in RF
- PR #2124: Expand tutorial docs and sample notebook
- PR #2175: Allow CPU-only and dataset params for benchmark sweeps
- PR #2186: Refactor cython code to build OPG structs in common utils file
- PR #2180: Add fully single GPU singlegpu python build
- PR #2187: CMake improvements to manage conda environment dependencies
- PR #2185: Add has_sklearn function and use it in datasets/classification.
- PR #2193: Order-independent local shuffle in `cuml.dask.make_regression`
- PR #2184: Refoctor headers for holtwinters, rproj, tsvd, tsne, umap
- PR #2199: Remove unncessary notebooks
- PR #2195: Separating fit and transform calls in SG, MNMG PCA to save transform array memory consumption
- PR #2201: Re-enabling UMAP repro tests
- PR #2196: Updates to benchmarks. Moving notebook
- PR #2208: Coordinate Descent, Lasso and ElasticNet CumlArray updates
- PR #2210: Updating KNN tests to evaluate multiple index partitions
- PR #2205: Use timeout to add 2 hour hard limit to dask tests
- PR #2214: Remove utils folder and refactor to common folder
- PR #2225: input_to_cuml_array keep order option, test updates and cleanup
- PR #2244: Re-enable slow ARIMA tests as stress tests
- PR #2231: Using OPG structs from `cuml.common` in decomposition algorithms

## Bug Fixes
- PR #1939: Fix syntax error in cuml.common.array
- PR #1941: Remove c++ cuda flag that was getting duplicated in CMake
- PR #1971: python: Correctly honor --singlegpu option and CUML_BUILD_PATH env variable
- PR #1969: Update libcumlprims to 0.14
- PR #1973: Add missing mg files for setup.py --singlegpu flag
- PR #1993: Set `umap_transform_reproducibility` tests to xfail
- PR #2004: Refactoring the arguments to `plant()` call
- PR #2017: Fixing memory issue in weak cc prim
- PR #2028: Skipping UMAP knn reproducibility tests until we figure out why its failing in CUDA 10.2
- PR #2024: Fixed cuda-memcheck errors with sample-without-replacement prim
- PR #1540: prims: support for custom math-type used for computation inside adjusted rand index prim
- PR #2077: dask-make blobs arguments to match sklearn
- PR #2059: Make all Scipy imports conditional
- PR #2078: Ignore negative cache indices in get_vecs
- PR #2084: Fixed cuda-memcheck errors with COO unit-tests
- PR #2087: Fixed cuda-memcheck errors with dispersion prim
- PR #2096: Fixed syntax error with nightly build command for memcheck unit-tests
- PR #2115: Fixed contingency matrix prim unit-tests for computing correct golden values
- PR #2107: Fix PCA transform
- PR #2109: input_to_cuml_array __cuda_array_interface__ bugfix
- PR #2117: cuDF __array__ exception small fixes
- PR #2139: CumlArray for adjusted_rand_score
- PR #2140: Returning self in fit model functions
- PR #2144: Remove GPU arch < 60 from CMake build
- PR #2153: Added missing namespaces to some Decision Tree files
- PR #2155: C++: fix doxygen build break
- PR #2161: Replacing depreciated bruteForceKnn
- PR #2162: Use stream in transpose prim
- PR #2165: Fit function test correction
- PR #2166: Fix handling of temp file in RF pickling
- PR #2176: C++: fix for adjusted rand index when input array is all zeros
- PR #2179: Fix clang tools version in libcuml recipe
- PR #2183: Fix RAFT in nightly package
- PR #2191: Fix placement of SVM parameter documentation and add examples
- PR #2217: Fix opg_utils naming to fix singlegpu build
- PR #2223: Fix bug in ARIMA C++ benchmark
- PR #2224: Temporary fix for CI until new Dask version is released
- PR #2228: Update to use __reduce_ex__ in CumlArray to override cudf.Buffer
- PR #2249: Fix bug in UMAP continuous target metrics

# cuML 0.13.0 (Date TBD)

## New Features
- PR #1777: Python bindings for entropy
- PR #1742: Mean squared error implementation with cupy
- PR #1817: Confusion matrix implementation with cupy (SNSG and MNMG)
- PR #1766: Mean absolute error implementation with cupy
- PR #1766: Mean squared log error implementation with cupy
- PR #1635: cuML Array shim and configurable output added to cluster methods
- PR #1892: One hot encoder implementation with cupy
- PR #1586: Seasonal ARIMA
- PR #1683: cuml.dask make_regression
- PR #1689: Add framework for cuML Dask serializers
- PR #1709: Add `decision_function()` and `predict_proba()` for LogisticRegression
- PR #1714: Add `print_env.sh` file to gather important environment details
- PR #1750: LinearRegression CumlArray for configurable output
- PR #1814: ROC AUC score implementation with cupy
- PR #1767: Single GPU decomposition models configurable output
- PR #1646: Using FIL to predict in MNMG RF
- PR #1778: Make cuML Handle picklable
- PR #1738: cuml.dask refactor beginning and dask array input option for OLS, Ridge and KMeans
- PR #1874: Add predict_proba function to RF classifier
- PR #1815: Adding KNN parameter to UMAP
- PR #1978: Adding `predict_proba` function to dask RF

## Improvements
- PR #1644: Add `predict_proba()` for FIL binary classifier
- PR #1620: Pickling tests now automatically finds all model classes inheriting from cuml.Base
- PR #1637: Update to newer treelite version with XGBoost 1.0 compatibility
- PR #1632: Fix MBSGD models inheritance, they now inherits from cuml.Base
- PR #1628: Remove submodules from cuML
- PR #1755: Expose the build_treelite function for python
- PR #1649: Add the fil_sparse_format variable option to RF API
- PR #1647: storage_type=AUTO uses SPARSE for large models
- PR #1668: Update the warning statement thrown in RF when the seed is set but n_streams is not 1
- PR #1662: use of direct cusparse calls for coo2csr, instead of depending on nvgraph
- PR #1747: C++: dbscan performance improvements and cleanup
- PR #1697: Making trustworthiness batchable and using proper workspace
- PR #1721: Improving UMAP pytests
- PR #1717: Call `rmm_cupy_allocator` for CuPy allocations
- PR #1718: Import `using_allocator` from `cupy.cuda`
- PR #1723: Update RF Classifier to throw an exception for multi-class pickling
- PR #1726: Decorator to allocate CuPy arrays with RMM
- PR #1719: UMAP random seed reproducibility
- PR #1748: Test serializing `CumlArray` objects
- PR #1776: Refactoring pca/tsvd distributed
- PR #1762: Update CuPy requirement to 7
- PR #1768: C++: Different input and output types for add and subtract prims
- PR #1790: Add support for multiple seeding in k-means++
- PR #1805: Adding new Dask cuda serializers to naive bayes + a trivial perf update
- PR #1812: C++: bench: UMAP benchmark cases added
- PR #1795: Add capability to build CumlArray from bytearray/memoryview objects
- PR #1824: C++: improving the performance of UMAP algo
- PR #1816: Add ARIMA notebook
- PR #1856: Update docs for 0.13
- PR #1827: Add HPO demo Notebook
- PR #1825: `--nvtx` option in `build.sh`
- PR #1847: Update XGBoost version for CI
- PR #1837: Simplify cuML Array construction
- PR #1848: Rely on subclassing for cuML Array serialization
- PR #1866: Minimizing client memory pressure on Naive Bayes
- PR #1788: Removing complexity bottleneck in S-ARIMA
- PR #1873: Remove usage of nvstring and nvcat from LabelEncoder
- PR #1891: Additional improvements to naive bayes tree reduction

## Bug Fixes
- PR #1835 : Fix calling default RF Classification always
- PT #1904: replace cub sort
- PR #1833: Fix depth issue in shallow RF regression estimators
- PR #1770: Warn that KalmanFilter is deprecated
- PR #1775: Allow CumlArray to work with inputs that have no 'strides' in array interface
- PR #1594: Train-test split is now reproducible
- PR #1590: Fix destination directory structure for run-clang-format.py
- PR #1611: Fixing pickling errors for KNN classifier and regressor
- PR #1617: Fixing pickling issues for SVC and SVR
- PR #1634: Fix title in KNN docs
- PR #1627: Adding a check for multi-class data in RF classification
- PR #1654: Skip treelite patch if its already been applied
- PR #1661: Fix nvstring variable name
- PR #1673: Using struct for caching dlsym state in communicator
- PR #1659: TSNE - introduce 'convert_dtype' and refactor class attr 'Y' to 'embedding_'
- PR #1672: Solver 'svd' in Linear and Ridge Regressors when n_cols=1
- PR #1670: Lasso & ElasticNet - cuml Handle added
- PR #1671: Update for accessing cuDF Series pointer
- PR #1652: Support XGBoost 1.0+ models in FIL
- PR #1702: Fix LightGBM-FIL validation test
- PR #1701: test_score kmeans test passing with newer cupy version
- PR #1706: Remove multi-class bug from QuasiNewton
- PR #1699: Limit CuPy to <7.2 temporarily
- PR #1708: Correctly deallocate cuML handles in Cython
- PR #1730: Fixes to KF for test stability (mainly in CUDA 10.2)
- PR #1729: Fixing naive bayes UCX serialization problem in fit()
- PR #1749: bug fix rf classifier/regressor on seg fault in bench
- PR #1751: Updated RF documentation
- PR #1765: Update the checks for using RF GPU predict
- PR #1787: C++: unit-tests to check for RF accuracy. As well as a bug fix to improve RF accuracy
- PR #1793: Updated fil pyx to solve memory leakage issue
- PR #1810: Quickfix - chunkage in dask make_regression
- PR #1842: DistributedDataHandler not properly setting 'multiple'
- PR #1849: Critical fix in ARIMA initial estimate
- PR #1851: Fix for cuDF behavior change for multidimensional arrays
- PR #1852: Remove Thrust warnings
- PR #1868: Turning off IPC caching until it is fixed in UCX-py/UCX
- PR #1876: UMAP exponential decay parameters fix
- PR #1887: Fix hasattr for missing attributes on base models
- PR #1877: Remove resetting index in shuffling in train_test_split
- PR #1893: Updating UCX in comms to match current UCX-py
- PR #1888: Small train_test_split test fix
- PR #1899: Fix dask `extract_partitions()`, remove transformation as instance variable in PCA and TSVD and match sklearn APIs
- PR #1920: Temporarily raising threshold for UMAP reproducibility tests
- PR #1918: Create memleak fixture to skip memleak tests in CI for now
- PR #1926: Update batch matrix test margins
- PR #1925: Fix failing dask tests
- PR #1936: Update DaskRF regression test to xfail
- PR #1932: Isolating cause of make_blobs failure
- PR #1951: Dask Random forest regression CPU predict bug fix
- PR #1948: Adjust BatchedMargin margin and disable tests temporarily
- PR #1950: Fix UMAP test failure



# cuML 0.12.0 (04 Feb 2020)

## New Features
- PR #1483: prims: Fused L2 distance and nearest-neighbor prim
- PR #1494: bench: ml-prims benchmark
- PR #1514: bench: Fused L2 NN prim benchmark
- PR #1411: Cython side of MNMG OLS
- PR #1520: Cython side of MNMG Ridge Regression
- PR #1516: Suppor Vector Regression (epsilon-SVR)

## Improvements
- PR #1638: Update cuml/docs/README.md
- PR #1468: C++: updates to clang format flow to make it more usable among devs
- PR #1473: C++: lazy initialization of "costly" resources inside cumlHandle
- PR #1443: Added a new overloaded GEMM primitive
- PR #1489: Enabling deep trees using Gather tree builder
- PR #1463: Update FAISS submodule to 1.6.1
- PR #1488: Add codeowners
- PR #1432: Row-major (C-style) GPU arrays for benchmarks
- PR #1490: Use dask master instead of conda package for testing
- PR #1375: Naive Bayes & Distributed Naive Bayes
- PR #1377: Add GPU array support for FIL benchmarking
- PR #1493: kmeans: add tiling support for 1-NN computation and use fusedL2-1NN prim for L2 distance metric
- PR #1532: Update CuPy to >= 6.6 and allow 7.0
- PR #1528: Re-enabling KNN using dynamic library loading for UCX in communicator
- PR #1545: Add conda environment version updates to ci script
- PR #1541: Updates for libcudf++ Python refactor
- PR #1555: FIL-SKL, an SKLearn-based benchmark for FIL
- PR #1537: Improve pickling and scoring suppport for many models to support hyperopt
- PR #1551: Change custom kernel to cupy for col/row order transform
- PR #1533: C++: interface header file separation for SVM
- PR #1560: Helper function to allocate all new CuPy arrays with RMM memory management
- PR #1570: Relax nccl in conda recipes to >=2.4 (matching CI)
- PR #1578: Add missing function information to the cuML documenataion
- PR #1584: Add has_scipy utility function for runtime check
- PR #1583: API docs updates for 0.12
- PR #1591: Updated FIL documentation

## Bug Fixes
- PR #1470: Documentation: add make_regression, fix ARIMA section
- PR #1482: Updated the code to remove sklearn from the mbsgd stress test
- PR #1491: Update dev environments for 0.12
- PR #1512: Updating setup_cpu() in SpeedupComparisonRunner
- PR #1498: Add build.sh to code owners
- PR #1505: cmake: added correct dependencies for prims-bench build
- PR #1534: Removed TODO comment in create_ucp_listeners()
- PR #1548: Fixing umap extra unary op in knn graph
- PR #1547: Fixing MNMG kmeans score. Fixing UMAP pickling before fit(). Fixing UMAP test failures.
- PR #1557: Increasing threshold for kmeans score
- PR #1562: Increasing threshold even higher
- PR #1564: Fixed a typo in function cumlMPICommunicator_impl::syncStream
- PR #1569: Remove Scikit-learn exception and depedenncy in SVM
- PR #1575: Add missing dtype parameter in call to strides to order for CuPy 6.6 code path
- PR #1574: Updated the init file to include SVM
- PR #1589: Fixing the default value for RF and updating mnmg predict to accept cudf
- PR #1601: Fixed wrong datatype used in knn voting kernel

# cuML 0.11.0 (11 Dec 2019)

## New Features

- PR #1295: Cython side of MNMG PCA
- PR #1218: prims: histogram prim
- PR #1129: C++: Separate include folder for C++ API distribution
- PR #1282: OPG KNN MNMG Code (disabled for 0.11)
- PR #1242: Initial implementation of FIL sparse forests
- PR #1194: Initial ARIMA time-series modeling support.
- PR #1286: Importing treelite models as FIL sparse forests
- PR #1285: Fea minimum impurity decrease RF param
- PR #1301: Add make_regression to generate regression datasets
- PR #1322: RF pickling using treelite, protobuf and FIL
- PR #1332: Add option to cuml.dask make_blobs to produce dask array
- PR #1307: Add RF regression benchmark
- PR #1327: Update the code to build treelite with protobuf
- PR #1289: Add Python benchmarking support for FIL
- PR #1371: Cython side of MNMG tSVD
- PR #1386: Expose SVC decision function value

## Improvements
- PR #1170: Use git to clone subprojects instead of git submodules
- PR #1239: Updated the treelite version
- PR #1225: setup.py clone dependencies like cmake and correct include paths
- PR #1224: Refactored FIL to prepare for sparse trees
- PR #1249: Include libcuml.so C API in installed targets
- PR #1259: Conda dev environment updates and use libcumlprims current version in CI
- PR #1277: Change dependency order in cmake for better printing at compile time
- PR #1264: Add -s flag to GPU CI pytest for better error printing
- PR #1271: Updated the Ridge regression documentation
- PR #1283: Updated the cuMl docs to include MBSGD and adjusted_rand_score
- PR #1300: Lowercase parameter versions for FIL algorithms
- PR #1312: Update CuPy to version 6.5 and use conda-forge channel
- PR #1336: Import SciKit-Learn models into FIL
- PR #1314: Added options needed for ASVDb output (CUDA ver, etc.), added option
  to select algos
- PR #1335: Options to print available algorithms and datasets
  in the Python benchmark
- PR #1338: Remove BUILD_ABI references in CI scripts
- PR #1340: Updated unit tests to uses larger dataset
- PR #1351: Build treelite temporarily for GPU CI testing of FIL Scikit-learn
  model importing
- PR #1367: --test-split benchmark parameter for train-test split
- PR #1360: Improved tests for importing SciKit-Learn models into FIL
- PR #1368: Add --num-rows benchmark command line argument
- PR #1351: Build treelite temporarily for GPU CI testing of FIL Scikit-learn model importing
- PR #1366: Modify train_test_split to use CuPy and accept device arrays
- PR #1258: Documenting new MPI communicator for multi-node multi-GPU testing
- PR #1345: Removing deprecated should_downcast argument
- PR #1362: device_buffer in UMAP + Sparse prims
- PR #1376: AUTO value for FIL algorithm
- PR #1408: Updated pickle tests to delete the pre-pickled model to prevent pointer leakage
- PR #1357: Run benchmarks multiple times for CI
- PR #1382: ARIMA optimization: move functions to C++ side
- PR #1392: Updated RF code to reduce duplication of the code
- PR #1444: UCX listener running in its own isolated thread
- PR #1445: Improved performance of FIL sparse trees
- PR #1431: Updated API docs
- PR #1441: Remove unused CUDA conda labels
- PR #1439: Match sklearn 0.22 default n_estimators for RF and fix test errors
- PR #1461: Add kneighbors to API docs

## Bug Fixes
- PR #1281: Making rng.h threadsafe
- PR #1212: Fix cmake git cloning always running configure in subprojects
- PR #1261: Fix comms build errors due to cuml++ include folder changes
- PR #1267: Update build.sh for recent change of building comms in main CMakeLists
- PR #1278: Removed incorrect overloaded instance of eigJacobi
- PR #1302: Updates for numba 0.46
- PR #1313: Updated the RF tests to set the seed and n_streams
- PR #1319: Using machineName arg passed in instead of default for ASV reporting
- PR #1326: Fix illegal memory access in make_regression (bounds issue)
- PR #1330: Fix C++ unit test utils for better handling of differences near zero
- PR #1342: Fix to prevent memory leakage in Lasso and ElasticNet
- PR #1337: Fix k-means init from preset cluster centers
- PR #1354: Fix SVM gamma=scale implementation
- PR #1344: Change other solver based methods to create solver object in init
- PR #1373: Fixing a few small bugs in make_blobs and adding asserts to pytests
- PR #1361: Improve SMO error handling
- PR #1384: Lower expectations on batched matrix tests to prevent CI failures
- PR #1380: Fix memory leaks in ARIMA
- PR #1391: Lower expectations on batched matrix tests even more
- PR #1394: Warning added in svd for cuda version 10.1
- PR #1407: Resolved RF predict issues and updated RF docstring
- PR #1401: Patch for lbfgs solver for logistic regression with no l1 penalty
- PR #1416: train_test_split numba and rmm device_array output bugfix
- PR #1419: UMAP pickle tests are using wrong n_neighbors value for trustworthiness
- PR #1438: KNN Classifier to properly return Dataframe with Dataframe input
- PR #1425: Deprecate seed and use random_state similar to Scikit-learn in train_test_split
- PR #1458: Add joblib as an explicit requirement
- PR #1474: Defer knn mnmg to 0.12 nightly builds and disable ucx-py dependency

# cuML 0.10.0 (16 Oct 2019)

## New Features
- PR #1148: C++ benchmark tool for c++/CUDA code inside cuML
- PR #1071: Selective eigen solver of cuSolver
- PR #1073: Updating RF wrappers to use FIL for GPU accelerated prediction
- PR #1104: CUDA 10.1 support
- PR #1113: prims: new batched make-symmetric-matrix primitive
- PR #1112: prims: new batched-gemv primitive
- PR #855: Added benchmark tools
- PR #1149 Add YYMMDD to version tag for nightly conda packages
- PR #892: General Gram matrices prim
- PR #912: Support Vector Machine
- PR #1274: Updated the RF score function to use GPU predict

## Improvements
- PR #961: High Peformance RF; HIST algo
- PR #1028: Dockerfile updates after dir restructure. Conda env yaml to add statsmodels as a dependency
- PR #1047: Consistent OPG interface for kmeans, based on internal libcumlprims update
- PR #763: Add examples to train_test_split documentation
- PR #1093: Unified inference kernels for different FIL algorithms
- PR #1076: Paying off some UMAP / Spectral tech debt.
- PR #1086: Ensure RegressorMixin scorer uses device arrays
- PR #1110: Adding tests to use default values of parameters of the models
- PR #1108: input_to_host_array function in input_utils for input processing to host arrays
- PR #1114: K-means: Exposing useful params, removing unused params, proxying params in Dask
- PR #1138: Implementing ANY_RANK semantics on irecv
- PR #1142: prims: expose separate InType and OutType for unaryOp and binaryOp
- PR #1115: Moving dask_make_blobs to cuml.dask.datasets. Adding conversion to dask.DataFrame
- PR #1136: CUDA 10.1 CI updates
- PR #1135: K-means: add boundary cases for kmeans||, support finer control with convergence
- PR #1163: Some more correctness improvements. Better verbose printing
- PR #1165: Adding except + in all remaining cython
- PR #1186: Using LocalCUDACluster Pytest fixture
- PR #1173: Docs: Barnes Hut TSNE documentation
- PR #1176: Use new RMM API based on Cython
- PR #1219: Adding custom bench_func and verbose logging to cuml.benchmark
- PR #1247: Improved MNMG RF error checking

## Bug Fixes

- PR #1231: RF respect number of cuda streams from cuml handle
- PR #1230: Rf bugfix memleak in regression
- PR #1208: compile dbscan bug
- PR #1016: Use correct libcumlprims version in GPU CI
- PR #1040: Update version of numba in development conda yaml files
- PR #1043: Updates to accomodate cuDF python code reorganization
- PR #1044: Remove nvidia driver installation from ci/cpu/build.sh
- PR #991: Barnes Hut TSNE Memory Issue Fixes
- PR #1075: Pinning Dask version for consistent CI results
- PR #990: Barnes Hut TSNE Memory Issue Fixes
- PR #1066: Using proper set of workers to destroy nccl comms
- PR #1072: Remove pip requirements and setup
- PR #1074: Fix flake8 CI style check
- PR #1087: Accuracy improvement for sqrt/log in RF max_feature
- PR #1088: Change straggling numba python allocations to use RMM
- PR #1106: Pinning Distributed version to match Dask for consistent CI results
- PR #1116: TSNE CUDA 10.1 Bug Fixes
- PR #1132: DBSCAN Batching Bug Fix
- PR #1162: DASK RF random seed bug fix
- PR #1164: Fix check_dtype arg handling for input_to_dev_array
- PR #1171: SVM prediction bug fix
- PR #1177: Update dask and distributed to 2.5
- PR #1204: Fix SVM crash on Turing
- PR #1199: Replaced sprintf() with snprintf() in THROW()
- PR #1205: Update dask-cuda in yml envs
- PR #1211: Fixing Dask k-means transform bug and adding test
- PR #1236: Improve fix for SMO solvers potential crash on Turing
- PR #1251: Disable compiler optimization for CUDA 10.1 for distance prims
- PR #1260: Small bugfix for major conversion in input_utils
- PR #1276: Fix float64 prediction crash in test_random_forest

# cuML 0.9.0 (21 Aug 2019)

## New Features

- PR #894: Convert RF to treelite format
- PR #826: Jones transformation of params for ARIMA models timeSeries ml-prim
- PR #697: Silhouette Score metric ml-prim
- PR #674: KL Divergence metric ml-prim
- PR #787: homogeneity, completeness and v-measure metrics ml-prim
- PR #711: Mutual Information metric ml-prim
- PR #724: Entropy metric ml-prim
- PR #766: Expose score method based on inertia for KMeans
- PR #823: prims: cluster dispersion metric
- PR #816: Added inverse_transform() for LabelEncoder
- PR #789: prims: sampling without replacement
- PR #813: prims: Col major istance prim
- PR #635: Random Forest & Decision Tree Regression (Single-GPU)
- PR #819: Forest Inferencing Library (FIL)
- PR #829: C++: enable nvtx ranges
- PR #835: Holt-Winters algorithm
- PR #837: treelite for decision forest exchange format
- PR #871: Wrapper for FIL
- PR #870: make_blobs python function
- PR #881: wrappers for accuracy_score and adjusted_rand_score functions
- PR #840: Dask RF classification and regression
- PR #870: make_blobs python function
- PR #879: import of treelite models to FIL
- PR #892: General Gram matrices prim
- PR #883: Adding MNMG Kmeans
- PR #930: Dask RF
- PR #882: TSNE - T-Distributed Stochastic Neighbourhood Embedding
- PR #624: Internals API & Graph Based Dimensionality Reductions Callback
- PR #926: Wrapper for FIL
- PR #994: Adding MPI comm impl for testing / benchmarking MNMG CUDA
- PR #960: Enable using libcumlprims for MG algorithms/prims

## Improvements
- PR #822: build: build.sh update to club all make targets together
- PR #807: Added development conda yml files
- PR #840: Require cmake >= 3.14
- PR #832: Stateless Decision Tree and Random Forest API
- PR #857: Small modifications to comms for utilizing IB w/ Dask
- PR #851: Random forest Stateless API wrappers
- PR #865: High Performance RF
- PR #895: Pretty prints arguments!
- PR #920: Add an empty marker kernel for tracing purposes
- PR #915: syncStream added to cumlCommunicator
- PR #922: Random Forest support in FIL
- PR #911: Update headers to credit CannyLabs BH TSNE implementation
- PR #918: Streamline CUDA_REL environment variable
- PR #924: kmeans: updated APIs to be stateless, refactored code for mnmg support
- PR #950: global_bias support in FIL
- PR #773: Significant improvements to input checking of all classes and common input API for Python
- PR #957: Adding docs to RF & KMeans MNMG. Small fixes for release
- PR #965: Making dask-ml a hard dependency
- PR #976: Update api.rst for new 0.9 classes
- PR #973: Use cudaDeviceGetAttribute instead of relying on cudaDeviceProp object being passed
- PR #978: Update README for 0.9
- PR #1009: Fix references to notebooks-contrib
- PR #1015: Ability to control the number of internal streams in cumlHandle_impl via cumlHandle
- PR #1175: Add more modules to docs ToC

## Bug Fixes

- PR #923: Fix misshapen level/trend/season HoltWinters output
- PR #831: Update conda package dependencies to cudf 0.9
- PR #772: Add missing cython headers to SGD and CD
- PR #849: PCA no attribute trans_input_ transform bug fix
- PR #869: Removing incorrect information from KNN Docs
- PR #885: libclang installation fix for GPUCI
- PR #896: Fix typo in comms build instructions
- PR #921: Fix build scripts using incorrect cudf version
- PR #928: TSNE Stability Adjustments
- PR #934: Cache cudaDeviceProp in cumlHandle for perf reasons
- PR #932: Change default param value for RF classifier
- PR #949: Fix dtype conversion tests for unsupported cudf dtypes
- PR #908: Fix local build generated file ownerships
- PR #983: Change RF max_depth default to 16
- PR #987: Change default values for knn
- PR #988: Switch to exact tsne
- PR #991: Cleanup python code in cuml.dask.cluster
- PR #996: ucx_initialized being properly set in CommsContext
- PR #1007: Throws a well defined error when mutigpu is not enabled
- PR #1018: Hint location of nccl in build.sh for CI
- PR #1022: Using random_state to make K-Means MNMG tests deterministic
- PR #1034: Fix typos and formatting issues in RF docs
- PR #1052: Fix the rows_sample dtype to float

# cuML 0.8.0 (27 June 2019)

## New Features

- PR #652: Adjusted Rand Index metric ml-prim
- PR #679: Class label manipulation ml-prim
- PR #636: Rand Index metric ml-prim
- PR #515: Added Random Projection feature
- PR #504: Contingency matrix ml-prim
- PR #644: Add train_test_split utility for cuDF dataframes
- PR #612: Allow Cuda Array Interface, Numba inputs and input code refactor
- PR #641: C: Separate C-wrapper library build to generate libcuml.so
- PR #631: Add nvcategory based ordinal label encoder
- PR #681: Add MBSGDClassifier and MBSGDRegressor classes around SGD
- PR #705: Quasi Newton solver and LogisticRegression Python classes
- PR #670: Add test skipping functionality to build.sh
- PR #678: Random Forest Python class
- PR #684: prims: make_blobs primitive
- PR #673: prims: reduce cols by key primitive
- PR #812: Add cuML Communications API & consolidate Dask cuML

## Improvements

- PR #597: C++ cuML and ml-prims folder refactor
- PR #590: QN Recover from numeric errors
- PR #482: Introduce cumlHandle for pca and tsvd
- PR #573: Remove use of unnecessary cuDF column and series copies
- PR #601: Cython PEP8 cleanup and CI integration
- PR #596: Introduce cumlHandle for ols and ridge
- PR #579: Introduce cumlHandle for cd and sgd, and propagate C++ errors in cython level for cd and sgd
- PR #604: Adding cumlHandle to kNN, spectral methods, and UMAP
- PR #616: Enable clang-format for enforcing coding style
- PR #618: CI: Enable copyright header checks
- PR #622: Updated to use 0.8 dependencies
- PR #626: Added build.sh script, updated CI scripts and documentation
- PR #633: build: Auto-detection of GPU_ARCHS during cmake
- PR #650: Moving brute force kNN to prims. Creating stateless kNN API.
- PR #662: C++: Bulk clang-format updates
- PR #671: Added pickle pytests and correct pickling of Base class
- PR #675: atomicMin/Max(float, double) with integer atomics and bit flipping
- PR #677: build: 'deep-clean' to build.sh to clean faiss build as well
- PR #683: Use stateless c++ API in KNN so that it can be pickled properly
- PR #686: Use stateless c++ API in UMAP so that it can be pickled properly
- PR #695: prims: Refactor pairwise distance
- PR #707: Added stress test and updated documentation for RF
- PR #701: Added emacs temporary file patterns to .gitignore
- PR #606: C++: Added tests for host_buffer and improved device_buffer and host_buffer implementation
- PR #726: Updated RF docs and stress test
- PR #730: Update README and RF docs for 0.8
- PR #744: Random projections generating binomial on device. Fixing tests.
- PR #741: Update API docs for 0.8
- PR #754: Pickling of UMAP/KNN
- PR #753: Made PCA and TSVD picklable
- PR #746: LogisticRegression and QN API docstrings
- PR #820: Updating DEVELOPER GUIDE threading guidelines

## Bug Fixes
- PR #584: Added missing virtual destructor to deviceAllocator and hostAllocator
- PR #620: C++: Removed old unit-test files in ml-prims
- PR #627: C++: Fixed dbscan crash issue filed in 613
- PR #640: Remove setuptools from conda run dependency
- PR #646: Update link in contributing.md
- PR #649: Bug fix to LinAlg::reduce_rows_by_key prim filed in issue #648
- PR #666: fixes to gitutils.py to resolve both string decode and handling of uncommitted files
- PR #676: Fix template parameters in `bernoulli()` implementation.
- PR #685: Make CuPy optional to avoid nccl conda package conflicts
- PR #687: prims: updated tolerance for reduce_cols_by_key unit-tests
- PR #689: Removing extra prints from NearestNeighbors cython
- PR #718: Bug fix for DBSCAN and increasing batch size of sgd
- PR #719: Adding additional checks for dtype of the data
- PR #736: Bug fix for RF wrapper and .cu print function
- PR #547: Fixed issue if C++ compiler is specified via CXX during configure.
- PR #759: Configure Sphinx to render params correctly
- PR #762: Apply threshold to remove flakiness of UMAP tests.
- PR #768: Fixing memory bug from stateless refactor
- PR #782: Nearest neighbors checking properly whether memory should be freed
- PR #783: UMAP was using wrong size for knn computation
- PR #776: Hotfix for self.variables in RF
- PR #777: Fix numpy input bug
- PR #784: Fix jit of shuffle_idx python function
- PR #790: Fix rows_sample input type for RF
- PR #793: Fix for dtype conversion utility for numba arrays without cupy installed
- PR #806: Add a seed for sklearn model in RF test file
- PR #843: Rf quantile fix

# cuML 0.7.0 (10 May 2019)

## New Features

- PR #405: Quasi-Newton GLM Solvers
- PR #277: Add row- and column-wise weighted mean primitive
- PR #424: Add a grid-sync struct for inter-block synchronization
- PR #430: Add R-Squared Score to ml primitives
- PR #463: Add matrix gather to ml primitives
- PR #435: Expose cumlhandle in cython + developer guide
- PR #455: Remove default-stream arguement across ml-prims and cuML
- PR #375: cuml cpp shared library renamed to libcuml++.so
- PR #460: Random Forest & Decision Trees (Single-GPU, Classification)
- PR #491: Add doxygen build target for ml-prims
- PR #505: Add R-Squared Score to python interface
- PR #507: Add coordinate descent for lasso and elastic-net
- PR #511: Add a minmax ml-prim
- PR #516: Added Trustworthiness score feature
- PR #520: Add local build script to mimic gpuCI
- PR #503: Add column-wise matrix sort primitive
- PR #525: Add docs build script to cuML
- PR #528: Remove current KMeans and replace it with a new single GPU implementation built using ML primitives

## Improvements

- PR #481: Refactoring Quasi-Newton to use cumlHandle
- PR #467: Added validity check on cumlHandle_t
- PR #461: Rewrote permute and added column major version
- PR #440: README updates
- PR #295: Improve build-time and the interface e.g., enable bool-OutType, for distance()
- PR #390: Update docs version
- PR #272: Add stream parameters to cublas and cusolver wrapper functions
- PR #447: Added building and running mlprims tests to CI
- PR #445: Lower dbscan memory usage by computing adjacency matrix directly
- PR #431: Add support for fancy iterator input types to LinAlg::reduce_rows_by_key
- PR #394: Introducing cumlHandle API to dbscan and add example
- PR #500: Added CI check for black listed CUDA Runtime API calls
- PR #475: exposing cumlHandle for dbscan from python-side
- PR #395: Edited the CONTRIBUTING.md file
- PR #407: Test files to run stress, correctness and unit tests for cuml algos
- PR #512: generic copy method for copying buffers between device/host
- PR #533: Add cudatoolkit conda dependency
- PR #524: Use cmake find blas and find lapack to pass configure options to faiss
- PR #527: Added notes on UMAP differences from reference implementation
- PR #540: Use latest release version in update-version CI script
- PR #552: Re-enable assert in kmeans tests with xfail as needed
- PR #581: Add shared memory fast col major to row major function back with bound checks
- PR #592: More efficient matrix copy/reverse methods
- PR #721: Added pickle tests for DBSCAN and Random Projections

## Bug Fixes

- PR #334: Fixed segfault in `ML::cumlHandle_impl::destroyResources`
- PR #349: Developer guide clarifications for cumlHandle and cumlHandle_impl
- PR #398: Fix CI scripts to allow nightlies to be uploaded
- PR #399: Skip PCA tests to allow CI to run with driver 418
- PR #422: Issue in the PCA tests was solved and CI can run with driver 418
- PR #409: Add entry to gitmodules to ignore build artifacts
- PR #412: Fix for svdQR function in ml-prims
- PR #438: Code that depended on FAISS was building everytime.
- PR #358: Fixed an issue when switching streams on MLCommon::device_buffer and MLCommon::host_buffer
- PR #434: Fixing bug in CSR tests
- PR #443: Remove defaults channel from ci scripts
- PR #384: 64b index arithmetic updates to the kernels inside ml-prims
- PR #459: Fix for runtime library path of pip package
- PR #464: Fix for C++11 destructor warning in qn
- PR #466: Add support for column-major in LinAlg::*Norm methods
- PR #465: Fixing deadlock issue in GridSync due to consecutive sync calls
- PR #468: Fix dbscan example build failure
- PR #470: Fix resource leakage in Kalman filter python wrapper
- PR #473: Fix gather ml-prim test for change in rng uniform API
- PR #477: Fixes default stream initialization in cumlHandle
- PR #480: Replaced qn_fit() declaration with #include of file containing definition to fix linker error
- PR #495: Update cuDF and RMM versions in GPU ci test scripts
- PR #499: DEVELOPER_GUIDE.md: fixed links and clarified ML::detail::streamSyncer example
- PR #506: Re enable ml-prim tests in CI
- PR #508: Fix for an error with default argument in LinAlg::meanSquaredError
- PR #519: README.md Updates and adding BUILD.md back
- PR #526: Fix the issue of wrong results when fit and transform of PCA are called separately
- PR #531: Fixing missing arguments in updateDevice() for RF
- PR #543: Exposing dbscan batch size through cython API and fixing broken batching
- PR #551: Made use of ZLIB_LIBRARIES consistent between ml_test and ml_mg_test
- PR #557: Modified CI script to run cuML tests before building mlprims and removed lapack flag
- PR #578: Updated Readme.md to add lasso and elastic-net
- PR #580: Fixing cython garbage collection bug in KNN
- PR #577: Use find libz in prims cmake
- PR #594: fixed cuda-memcheck mean_center test failures


# cuML 0.6.1 (09 Apr 2019)

## Bug Fixes

- PR #462 Runtime library path fix for cuML pip package


# cuML 0.6.0 (22 Mar 2019)

## New Features

- PR #249: Single GPU Stochastic Gradient Descent for linear regression, logistic regression, and linear svm with L1, L2, and elastic-net penalties.
- PR #247: Added "proper" CUDA API to cuML
- PR #235: NearestNeighbors MG Support
- PR #261: UMAP Algorithm
- PR #290: NearestNeighbors numpy MG Support
- PR #303: Reusable spectral embedding / clustering
- PR #325: Initial support for single process multi-GPU OLS and tSVD
- PR #271: Initial support for hyperparameter optimization with dask for many models

## Improvements

- PR #144: Dockerfile update and docs for LinearRegression and Kalman Filter.
- PR #168: Add /ci/gpu/build.sh file to cuML
- PR #167: Integrating full-n-final ml-prims repo inside cuml
- PR #198: (ml-prims) Removal of *MG calls + fixed a bug in permute method
- PR #194: Added new ml-prims for supporting LASSO regression.
- PR #114: Building faiss C++ api into libcuml
- PR #64: Using FAISS C++ API in cuML and exposing bindings through cython
- PR #208: Issue ml-common-3: Math.h: swap thrust::for_each with binaryOp,unaryOp
- PR #224: Improve doc strings for readable rendering with readthedocs
- PR #209: Simplify README.md, move build instructions to BUILD.md
- PR #218: Fix RNG to use given seed and adjust RNG test tolerances.
- PR #225: Support for generating random integers
- PR #215: Refactored LinAlg::norm to Stats::rowNorm and added Stats::colNorm
- PR #234: Support for custom output type and passing index value to main_op in *Reduction kernels
- PR #230: Refactored the cuda_utils header
- PR #236: Refactored cuml python package structure to be more sklearn like
- PR #232: Added reduce_rows_by_key
- PR #246: Support for 2 vectors in the matrix vector operator
- PR #244: Fix for single GPU OLS and Ridge to support one column training data
- PR #271: Added get_params and set_params functions for linear and ridge regression
- PR #253: Fix for issue #250-reduce_rows_by_key failed memcheck for small nkeys
- PR #269: LinearRegression, Ridge Python docs update and cleaning
- PR #322: set_params updated
- PR #237: Update build instructions
- PR #275: Kmeans use of faster gpu_matrix
- PR #288: Add n_neighbors to NearestNeighbors constructor
- PR #302: Added FutureWarning for deprecation of current kmeans algorithm
- PR #312: Last minute cleanup before release
- PR #315: Documentation updating and enhancements
- PR #330: Added ignored argument to pca.fit_transform to map to sklearn's implemenation
- PR #342: Change default ABI to ON
- PR #572: Pulling DBSCAN components into reusable primitives


## Bug Fixes

- PR #193: Fix AttributeError in PCA and TSVD
- PR #211: Fixing inconsistent use of proper batch size calculation in DBSCAN
- PR #202: Adding back ability for users to define their own BLAS
- PR #201: Pass CMAKE CUDA path to faiss/configure script
- PR #200 Avoid using numpy via cimport in KNN
- PR #228: Bug fix: LinAlg::unaryOp with 0-length input
- PR #279: Removing faiss-gpu references in README
- PR #321: Fix release script typo
- PR #327: Update conda requirements for version 0.6 requirements
- PR #352: Correctly calculating numpy chunk sizing for kNN
- PR #345: Run python import as part of package build to trigger compilation
- PR #347: Lowering memory usage of kNN.
- PR #355: Fixing issues with very large numpy inputs to SPMG OLS and tSVD.
- PR #357: Removing FAISS requirement from README
- PR #362: Fix for matVecOp crashing on large input sizes
- PR #366: Index arithmetic issue fix with TxN_t class
- PR #376: Disabled kmeans tests since they are currently too sensitive (see #71)
- PR #380: Allow arbitrary data size on ingress for numba_utils.row_matrix
- PR #385: Fix for long import cuml time in containers and fix for setup_pip
- PR #630: Fixing a missing kneighbors in nearest neighbors python proxy

# cuML 0.5.1 (05 Feb 2019)

## Bug Fixes

- PR #189 Avoid using numpy via cimport to prevent ABI issues in Cython compilation


# cuML 0.5.0 (28 Jan 2019)

## New Features

- PR #66: OLS Linear Regression
- PR #44: Distance calculation ML primitives
- PR #69: Ridge (L2 Regularized) Linear Regression
- PR #103: Linear Kalman Filter
- PR #117: Pip install support
- PR #64: Device to device support from cuML device pointers into FAISS

## Improvements

- PR #56: Make OpenMP optional for building
- PR #67: Github issue templates
- PR #44: Refactored DBSCAN to use ML primitives
- PR #91: Pytest cleanup and sklearn toyset datasets based pytests for kmeans and dbscan
- PR #75: C++ example to use kmeans
- PR #117: Use cmake extension to find any zlib installed in system
- PR #94: Add cmake flag to set ABI compatibility
- PR #139: Move thirdparty submodules to root and add symlinks to new locations
- PR #151: Replace TravisCI testing and conda pkg builds with gpuCI
- PR #164: Add numba kernel for faster column to row major transform
- PR #114: Adding FAISS to cuml build

## Bug Fixes

- PR #48: CUDA 10 compilation warnings fix
- PR #51: Fixes to Dockerfile and docs for new build system
- PR #72: Fixes for GCC 7
- PR #96: Fix for kmeans stack overflow with high number of clusters
- PR #105: Fix for AttributeError in kmeans fit method
- PR #113: Removed old  glm python/cython files
- PR #118: Fix for AttributeError in kmeans predict method
- PR #125: Remove randomized solver option from PCA python bindings


# cuML 0.4.0 (05 Dec 2018)

## New Features

## Improvements

- PR #42: New build system: separation of libcuml.so and cuml python package
- PR #43: Added changelog.md

## Bug Fixes


# cuML 0.3.0 (30 Nov 2018)

## New Features

- PR #33: Added ability to call cuML algorithms using numpy arrays

## Improvements

- PR #24: Fix references of python package from cuML to cuml and start using versioneer for better versioning
- PR #40: Added support for refactored cuDF 0.3.0, updated Conda files
- PR #33: Major python test cleaning, all tests pass with cuDF 0.2.0 and 0.3.0. Preparation for new build system
- PR #34: Updated batch count calculation logic in DBSCAN
- PR #35: Beginning of DBSCAN refactor to use cuML mlprims and general improvements

## Bug Fixes

- PR #30: Fixed batch size bug in DBSCAN that caused crash. Also fixed various locations for potential integer overflows
- PR #28: Fix readthedocs build documentation
- PR #29: Fix pytests for cuml name change from cuML
- PR #33: Fixed memory bug that would cause segmentation faults due to numba releasing memory before it was used. Also fixed row major/column major bugs for different algorithms
- PR #36: Fix kmeans gtest to use device data
- PR #38: cuda\_free bug removed that caused google tests to sometimes pass and sometimes fail randomly
- PR #39: Updated cmake to correctly link with CUDA libraries, add CUDA runtime linking and include source files in compile target

# cuML 0.2.0 (02 Nov 2018)

## New Features

- PR #11: Kmeans algorithm added
- PR #7: FAISS KNN wrapper added
- PR #21: Added Conda install support

## Improvements

- PR #15: Added compatibility with cuDF (from prior pyGDF)
- PR #13: Added FAISS to Dockerfile
- PR #21: Added TravisCI build system for CI and Conda builds

## Bug Fixes

- PR #4: Fixed explained variance bug in TSVD
- PR #5: Notebook bug fixes and updated results


# cuML 0.1.0

Initial release including PCA, TSVD, DBSCAN, ml-prims and cython wrappers<|MERGE_RESOLUTION|>--- conflicted
+++ resolved
@@ -13,11 +13,8 @@
 - PR #2074: SG and MNMG `make_classification`
 - PR #2127: Added order to SG `make_blobs`, and switch from C++ to cupy based implementation
 - PR #2057: Weighted k-means
-<<<<<<< HEAD
 - PR #2256: Add a `make_arima` generator
-=======
 - PR #2242: Pandas input support with output as NumPy arrays by default
->>>>>>> 4c92e67a
 
 ## Improvements
 - PR #1931: C++: enabled doxygen docs for all of the C++ codebase

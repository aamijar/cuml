--- conflicted
+++ resolved
@@ -19,11 +19,8 @@
 - PR #1627: Adding a check for multi-class data in RF classification
 - PR #1654: Skip treelite patch if it's already been applied
 - PR #1661: Fix nvstring variable name
-<<<<<<< HEAD
 - PR #1670: Lasso & ElasticNet - cuml Handle added
-=======
 - PR #1671: Update for accessing cuDF Series pointer
->>>>>>> b7803912
 
 # cuML 0.12.0 (Date TBD)
 

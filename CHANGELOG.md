# cuML 0.11.0 (Date TBD)

## New Features

## Improvements
- PR #1170: Use git to clone subprojects instead of git submodules
<<<<<<< HEAD
- PR #1239: Updated the treelite version
=======
- PR #1224: Refactored FIL to prepare for sparse trees
>>>>>>> 7dcff709

## Bug Fixes
- PR #1212: Fix cmake git cloning always running configure in subprojects


# cuML 0.10.0 (Date TBD)

## New Features
- PR #1148: C++ benchmark tool for c++/CUDA code inside cuML
- PR #1071: Selective eigen solver of cuSolver
- PR #1073: Updating RF wrappers to use FIL for GPU accelerated prediction
- PR #1104: CUDA 10.1 support
- PR #1113: prims: new batched make-symmetric-matrix primitive
- PR #1112: prims: new batched-gemv primitive
- PR #855: Added benchmark tools
- PR #1149 Add YYMMDD to version tag for nightly conda packages
- PR #892: General Gram matrices prim
- PR #912: Support Vector Machine

## Improvements
- PR #961: High Peformance RF; HIST algo
- PR #1028: Dockerfile updates after dir restructure. Conda env yaml to add statsmodels as a dependency
- PR #1047: Consistent OPG interface for kmeans, based on internal libcumlprims update
- PR #763: Add examples to train_test_split documentation
- PR #1093: Unified inference kernels for different FIL algorithms
- PR #1076: Paying off some UMAP / Spectral tech debt.
- PR #1086: Ensure RegressorMixin scorer uses device arrays
- PR #1108: input_to_host_array function in input_utils for input processing to host arrays
- PR #1114: K-means: Exposing useful params, removing unused params, proxying params in Dask
- PR #1142: prims: expose separate InType and OutType for unaryOp and binaryOp
- PR #1115: Moving dask_make_blobs to cuml.dask.datasets. Adding conversion to dask.DataFrame
- PR #1136: CUDA 10.1 CI updates
- PR #1163: Some more correctness improvements. Better verbose printing
- PR #1165: Adding except + in all remaining cython
- PR #1186: Using LocalCUDACluster Pytest fixture
- PR #1173: Docs: Barnes Hut TSNE documentation
- PR #1176: Use new RMM API based on Cython

## Bug Fixes

- PR #1231: RF respect number of cuda streams from cuml handle
- PR #1230: Rf bugfix memleak in regression
- PR #1208: compile dbscan bug
- PR #1016: Use correct libcumlprims version in GPU CI
- PR #1040: Update version of numba in development conda yaml files
- PR #1043: Updates to accomodate cuDF python code reorganization
- PR #1044: Remove nvidia driver installation from ci/cpu/build.sh
- PR #991: Barnes Hut TSNE Memory Issue Fixes
- PR #1075: Pinning Dask version for consistent CI results
- PR #990: Barnes Hut TSNE Memory Issue Fixes
- PR #1066: Using proper set of workers to destroy nccl comms
- PR #1072: Remove pip requirements and setup
- PR #1074: Fix flake8 CI style check
- PR #1087: Accuracy improvement for sqrt/log in RF max_feature
- PR #1088: Change straggling numba python allocations to use RMM
- PR #1106: Pinning Distributed version to match Dask for consistent CI results
- PR #1116: TSNE CUDA 10.1 Bug Fixes
- PR #1132: DBSCAN Batching Bug Fix
- PR #1162: DASK RF random seed bug fix
- PR #1164: Fix check_dtype arg handling for input_to_dev_array
- PR #1171: SVM prediction bug fix
- PR #1177: Update dask and distributed to 2.5
- PR #1204: Fix SVM crash on Turing
- PR #1199: Replaced sprintf() with snprintf() in THROW()
- PR #1205: Update dask-cuda in yml envs
- PR #1211: Fixing Dask k-means transform bug and adding test

# cuML 0.9.0 (21 Aug 2019)

## New Features

- PR #894: Convert RF to treelite format
- PR #826: Jones transformation of params for ARIMA models timeSeries ml-prim
- PR #697: Silhouette Score metric ml-prim
- PR #674: KL Divergence metric ml-prim
- PR #787: homogeneity, completeness and v-measure metrics ml-prim
- PR #711: Mutual Information metric ml-prim
- PR #724: Entropy metric ml-prim
- PR #766: Expose score method based on inertia for KMeans
- PR #823: prims: cluster dispersion metric
- PR #816: Added inverse_transform() for LabelEncoder
- PR #789: prims: sampling without replacement
- PR #813: prims: Col major istance prim
- PR #635: Random Forest & Decision Tree Regression (Single-GPU)
- PR #819: Forest Inferencing Library (FIL)
- PR #829: C++: enable nvtx ranges
- PR #835: Holt-Winters algorithm
- PR #837: treelite for decision forest exchange format
- PR #871: Wrapper for FIL
- PR #870: make_blobs python function
- PR #881: wrappers for accuracy_score and adjusted_rand_score functions
- PR #840: Dask RF classification and regression
- PR #870: make_blobs python function
- PR #879: import of treelite models to FIL
- PR #892: General Gram matrices prim
- PR #883: Adding MNMG Kmeans
- PR #930: Dask RF
- PR #882: TSNE - T-Distributed Stochastic Neighbourhood Embedding
- PR #624: Internals API & Graph Based Dimensionality Reductions Callback
- PR #926: Wrapper for FIL
- PR #994: Adding MPI comm impl for testing / benchmarking MNMG CUDA
- PR #960: Enable using libcumlprims for MG algorithms/prims

## Improvements
- PR #822: build: build.sh update to club all make targets together
- PR #807: Added development conda yml files
- PR #840: Require cmake >= 3.14
- PR #832: Stateless Decision Tree and Random Forest API
- PR #857: Small modifications to comms for utilizing IB w/ Dask
- PR #851: Random forest Stateless API wrappers
- PR #865: High Performance RF
- PR #895: Pretty prints arguments!
- PR #920: Add an empty marker kernel for tracing purposes
- PR #915: syncStream added to cumlCommunicator
- PR #922: Random Forest support in FIL
- PR #911: Update headers to credit CannyLabs BH TSNE implementation
- PR #918: Streamline CUDA_REL environment variable
- PR #924: kmeans: updated APIs to be stateless, refactored code for mnmg support
- PR #950: global_bias support in FIL
- PR #773: Significant improvements to input checking of all classes and common input API for Python
- PR #957: Adding docs to RF & KMeans MNMG. Small fixes for release
- PR #965: Making dask-ml a hard dependency
- PR #976: Update api.rst for new 0.9 classes
- PR #973: Use cudaDeviceGetAttribute instead of relying on cudaDeviceProp object being passed
- PR #978: Update README for 0.9
- PR #1009: Fix references to notebooks-contrib
- PR #1015: Ability to control the number of internal streams in cumlHandle_impl via cumlHandle
- PR #1175: Add more modules to docs ToC

## Bug Fixes

- PR #923: Fix misshapen level/trend/season HoltWinters output
- PR #831: Update conda package dependencies to cudf 0.9
- PR #772: Add missing cython headers to SGD and CD
- PR #849: PCA no attribute trans_input_ transform bug fix
- PR #869: Removing incorrect information from KNN Docs
- PR #885: libclang installation fix for GPUCI
- PR #896: Fix typo in comms build instructions
- PR #921: Fix build scripts using incorrect cudf version
- PR #928: TSNE Stability Adjustments
- PR #934: Cache cudaDeviceProp in cumlHandle for perf reasons
- PR #932: Change default param value for RF classifier
- PR #949: Fix dtype conversion tests for unsupported cudf dtypes
- PR #908: Fix local build generated file ownerships
- PR #983: Change RF max_depth default to 16
- PR #987: Change default values for knn
- PR #988: Switch to exact tsne
- PR #991: Cleanup python code in cuml.dask.cluster
- PR #996: ucx_initialized being properly set in CommsContext
- PR #1007: Throws a well defined error when mutigpu is not enabled
- PR #1018: Hint location of nccl in build.sh for CI
- PR #1022: Using random_state to make K-Means MNMG tests deterministic
- PR #1034: Fix typos and formatting issues in RF docs

# cuML 0.8.0 (27 June 2019)

## New Features

- PR #652: Adjusted Rand Index metric ml-prim
- PR #679: Class label manipulation ml-prim
- PR #636: Rand Index metric ml-prim
- PR #515: Added Random Projection feature
- PR #504: Contingency matrix ml-prim
- PR #644: Add train_test_split utility for cuDF dataframes
- PR #612: Allow Cuda Array Interface, Numba inputs and input code refactor
- PR #641: C: Separate C-wrapper library build to generate libcuml.so
- PR #631: Add nvcategory based ordinal label encoder
- PR #681: Add MBSGDClassifier and MBSGDRegressor classes around SGD
- PR #705: Quasi Newton solver and LogisticRegression Python classes
- PR #670: Add test skipping functionality to build.sh
- PR #678: Random Forest Python class
- PR #684: prims: make_blobs primitive
- PR #673: prims: reduce cols by key primitive
- PR #812: Add cuML Communications API & consolidate Dask cuML

## Improvements

- PR #597: C++ cuML and ml-prims folder refactor
- PR #590: QN Recover from numeric errors
- PR #482: Introduce cumlHandle for pca and tsvd
- PR #573: Remove use of unnecessary cuDF column and series copies
- PR #601: Cython PEP8 cleanup and CI integration
- PR #596: Introduce cumlHandle for ols and ridge
- PR #579: Introduce cumlHandle for cd and sgd, and propagate C++ errors in cython level for cd and sgd
- PR #604: Adding cumlHandle to kNN, spectral methods, and UMAP
- PR #616: Enable clang-format for enforcing coding style
- PR #618: CI: Enable copyright header checks
- PR #622: Updated to use 0.8 dependencies
- PR #626: Added build.sh script, updated CI scripts and documentation
- PR #633: build: Auto-detection of GPU_ARCHS during cmake
- PR #650: Moving brute force kNN to prims. Creating stateless kNN API.
- PR #662: C++: Bulk clang-format updates
- PR #671: Added pickle pytests and correct pickling of Base class
- PR #675: atomicMin/Max(float, double) with integer atomics and bit flipping
- PR #677: build: 'deep-clean' to build.sh to clean faiss build as well
- PR #683: Use stateless c++ API in KNN so that it can be pickled properly
- PR #686: Use stateless c++ API in UMAP so that it can be pickled properly
- PR #695: prims: Refactor pairwise distance
- PR #707: Added stress test and updated documentation for RF
- PR #701: Added emacs temporary file patterns to .gitignore
- PR #606: C++: Added tests for host_buffer and improved device_buffer and host_buffer implementation
- PR #726: Updated RF docs and stress test
- PR #730: Update README and RF docs for 0.8
- PR #744: Random projections generating binomial on device. Fixing tests.
- PR #741: Update API docs for 0.8
- PR #754: Pickling of UMAP/KNN
- PR #753: Made PCA and TSVD picklable
- PR #746: LogisticRegression and QN API docstrings

## Bug Fixes
- PR #584: Added missing virtual destructor to deviceAllocator and hostAllocator
- PR #620: C++: Removed old unit-test files in ml-prims
- PR #627: C++: Fixed dbscan crash issue filed in 613
- PR #640: Remove setuptools from conda run dependency
- PR #646: Update link in contributing.md
- PR #649: Bug fix to LinAlg::reduce_rows_by_key prim filed in issue #648
- PR #666: fixes to gitutils.py to resolve both string decode and handling of uncommitted files
- PR #676: Fix template parameters in `bernoulli()` implementation.
- PR #685: Make CuPy optional to avoid nccl conda package conflicts
- PR #687: prims: updated tolerance for reduce_cols_by_key unit-tests
- PR #689: Removing extra prints from NearestNeighbors cython
- PR #718: Bug fix for DBSCAN and increasing batch size of sgd
- PR #719: Adding additional checks for dtype of the data
- PR #736: Bug fix for RF wrapper and .cu print function
- PR #547: Fixed issue if C++ compiler is specified via CXX during configure.
- PR #759: Configure Sphinx to render params correctly
- PR #762: Apply threshold to remove flakiness of UMAP tests.
- PR #768: Fixing memory bug from stateless refactor
- PR #782: Nearest neighbors checking properly whether memory should be freed
- PR #783: UMAP was using wrong size for knn computation
- PR #776: Hotfix for self.variables in RF
- PR #777: Fix numpy input bug
- PR #784: Fix jit of shuffle_idx python function
- PR #790: Fix rows_sample input type for RF
- PR #793: Fix for dtype conversion utility for numba arrays without cupy installed
- PR #806: Add a seed for sklearn model in RF test file
- PR #843: Rf quantile fix

# cuML 0.7.0 (10 May 2019)

## New Features

- PR #405: Quasi-Newton GLM Solvers
- PR #277: Add row- and column-wise weighted mean primitive
- PR #424: Add a grid-sync struct for inter-block synchronization
- PR #430: Add R-Squared Score to ml primitives
- PR #463: Add matrix gather to ml primitives
- PR #435: Expose cumlhandle in cython + developer guide
- PR #455: Remove default-stream arguement across ml-prims and cuML
- PR #375: cuml cpp shared library renamed to libcuml++.so
- PR #460: Random Forest & Decision Trees (Single-GPU, Classification)
- PR #491: Add doxygen build target for ml-prims
- PR #505: Add R-Squared Score to python interface
- PR #507: Add coordinate descent for lasso and elastic-net
- PR #511: Add a minmax ml-prim
- PR #516: Added Trustworthiness score feature
- PR #520: Add local build script to mimic gpuCI
- PR #503: Add column-wise matrix sort primitive
- PR #525: Add docs build script to cuML
- PR #528: Remove current KMeans and replace it with a new single GPU implementation built using ML primitives

## Improvements

- PR #481: Refactoring Quasi-Newton to use cumlHandle
- PR #467: Added validity check on cumlHandle_t
- PR #461: Rewrote permute and added column major version
- PR #440: README updates
- PR #295: Improve build-time and the interface e.g., enable bool-OutType, for distance()
- PR #390: Update docs version
- PR #272: Add stream parameters to cublas and cusolver wrapper functions
- PR #447: Added building and running mlprims tests to CI
- PR #445: Lower dbscan memory usage by computing adjacency matrix directly
- PR #431: Add support for fancy iterator input types to LinAlg::reduce_rows_by_key
- PR #394: Introducing cumlHandle API to dbscan and add example
- PR #500: Added CI check for black listed CUDA Runtime API calls
- PR #475: exposing cumlHandle for dbscan from python-side
- PR #395: Edited the CONTRIBUTING.md file
- PR #407: Test files to run stress, correctness and unit tests for cuml algos
- PR #512: generic copy method for copying buffers between device/host
- PR #533: Add cudatoolkit conda dependency
- PR #524: Use cmake find blas and find lapack to pass configure options to faiss
- PR #527: Added notes on UMAP differences from reference implementation
- PR #540: Use latest release version in update-version CI script
- PR #552: Re-enable assert in kmeans tests with xfail as needed
- PR #581: Add shared memory fast col major to row major function back with bound checks
- PR #592: More efficient matrix copy/reverse methods
- PR #721: Added pickle tests for DBSCAN and Random Projections

## Bug Fixes

- PR #334: Fixed segfault in `ML::cumlHandle_impl::destroyResources`
- PR #349: Developer guide clarifications for cumlHandle and cumlHandle_impl
- PR #398: Fix CI scripts to allow nightlies to be uploaded
- PR #399: Skip PCA tests to allow CI to run with driver 418
- PR #422: Issue in the PCA tests was solved and CI can run with driver 418
- PR #409: Add entry to gitmodules to ignore build artifacts
- PR #412: Fix for svdQR function in ml-prims
- PR #438: Code that depended on FAISS was building everytime.
- PR #358: Fixed an issue when switching streams on MLCommon::device_buffer and MLCommon::host_buffer
- PR #434: Fixing bug in CSR tests
- PR #443: Remove defaults channel from ci scripts
- PR #384: 64b index arithmetic updates to the kernels inside ml-prims
- PR #459: Fix for runtime library path of pip package
- PR #464: Fix for C++11 destructor warning in qn
- PR #466: Add support for column-major in LinAlg::*Norm methods
- PR #465: Fixing deadlock issue in GridSync due to consecutive sync calls
- PR #468: Fix dbscan example build failure
- PR #470: Fix resource leakage in Kalman filter python wrapper
- PR #473: Fix gather ml-prim test for change in rng uniform API
- PR #477: Fixes default stream initialization in cumlHandle
- PR #480: Replaced qn_fit() declaration with #include of file containing definition to fix linker error
- PR #495: Update cuDF and RMM versions in GPU ci test scripts
- PR #499: DEVELOPER_GUIDE.md: fixed links and clarified ML::detail::streamSyncer example
- PR #506: Re enable ml-prim tests in CI
- PR #508: Fix for an error with default argument in LinAlg::meanSquaredError
- PR #519: README.md Updates and adding BUILD.md back
- PR #526: Fix the issue of wrong results when fit and transform of PCA are called separately
- PR #531: Fixing missing arguments in updateDevice() for RF
- PR #543: Exposing dbscan batch size through cython API and fixing broken batching
- PR #551: Made use of ZLIB_LIBRARIES consistent between ml_test and ml_mg_test
- PR #557: Modified CI script to run cuML tests before building mlprims and removed lapack flag
- PR #578: Updated Readme.md to add lasso and elastic-net
- PR #580: Fixing cython garbage collection bug in KNN
- PR #577: Use find libz in prims cmake
- PR #594: fixed cuda-memcheck mean_center test failures


# cuML 0.6.1 (09 Apr 2019)

## Bug Fixes

- PR #462 Runtime library path fix for cuML pip package


# cuML 0.6.0 (22 Mar 2019)

## New Features

- PR #249: Single GPU Stochastic Gradient Descent for linear regression, logistic regression, and linear svm with L1, L2, and elastic-net penalties.
- PR #247: Added "proper" CUDA API to cuML
- PR #235: NearestNeighbors MG Support
- PR #261: UMAP Algorithm
- PR #290: NearestNeighbors numpy MG Support
- PR #303: Reusable spectral embedding / clustering
- PR #325: Initial support for single process multi-GPU OLS and tSVD
- PR #271: Initial support for hyperparameter optimization with dask for many models

## Improvements

- PR #144: Dockerfile update and docs for LinearRegression and Kalman Filter.
- PR #168: Add /ci/gpu/build.sh file to cuML
- PR #167: Integrating full-n-final ml-prims repo inside cuml
- PR #198: (ml-prims) Removal of *MG calls + fixed a bug in permute method
- PR #194: Added new ml-prims for supporting LASSO regression.
- PR #114: Building faiss C++ api into libcuml
- PR #64: Using FAISS C++ API in cuML and exposing bindings through cython
- PR #208: Issue ml-common-3: Math.h: swap thrust::for_each with binaryOp,unaryOp
- PR #224: Improve doc strings for readable rendering with readthedocs
- PR #209: Simplify README.md, move build instructions to BUILD.md
- PR #218: Fix RNG to use given seed and adjust RNG test tolerances.
- PR #225: Support for generating random integers
- PR #215: Refactored LinAlg::norm to Stats::rowNorm and added Stats::colNorm
- PR #234: Support for custom output type and passing index value to main_op in *Reduction kernels
- PR #230: Refactored the cuda_utils header
- PR #236: Refactored cuml python package structure to be more sklearn like
- PR #232: Added reduce_rows_by_key
- PR #246: Support for 2 vectors in the matrix vector operator
- PR #244: Fix for single GPU OLS and Ridge to support one column training data
- PR #271: Added get_params and set_params functions for linear and ridge regression
- PR #253: Fix for issue #250-reduce_rows_by_key failed memcheck for small nkeys
- PR #269: LinearRegression, Ridge Python docs update and cleaning
- PR #322: set_params updated
- PR #237: Update build instructions
- PR #275: Kmeans use of faster gpu_matrix
- PR #288: Add n_neighbors to NearestNeighbors constructor
- PR #302: Added FutureWarning for deprecation of current kmeans algorithm
- PR #312: Last minute cleanup before release
- PR #315: Documentation updating and enhancements
- PR #330: Added ignored argument to pca.fit_transform to map to sklearn's implemenation
- PR #342: Change default ABI to ON
- PR #572: Pulling DBSCAN components into reusable primitives


## Bug Fixes

- PR #193: Fix AttributeError in PCA and TSVD
- PR #211: Fixing inconsistent use of proper batch size calculation in DBSCAN
- PR #202: Adding back ability for users to define their own BLAS
- PR #201: Pass CMAKE CUDA path to faiss/configure script
- PR #200 Avoid using numpy via cimport in KNN
- PR #228: Bug fix: LinAlg::unaryOp with 0-length input
- PR #279: Removing faiss-gpu references in README
- PR #321: Fix release script typo
- PR #327: Update conda requirements for version 0.6 requirements
- PR #352: Correctly calculating numpy chunk sizing for kNN
- PR #345: Run python import as part of package build to trigger compilation
- PR #347: Lowering memory usage of kNN.
- PR #355: Fixing issues with very large numpy inputs to SPMG OLS and tSVD.
- PR #357: Removing FAISS requirement from README
- PR #362: Fix for matVecOp crashing on large input sizes
- PR #366: Index arithmetic issue fix with TxN_t class
- PR #376: Disabled kmeans tests since they are currently too sensitive (see #71)
- PR #380: Allow arbitrary data size on ingress for numba_utils.row_matrix
- PR #385: Fix for long import cuml time in containers and fix for setup_pip
- PR #630: Fixing a missing kneighbors in nearest neighbors python proxy

# cuML 0.5.1 (05 Feb 2019)

## Bug Fixes

- PR #189 Avoid using numpy via cimport to prevent ABI issues in Cython compilation


# cuML 0.5.0 (28 Jan 2019)

## New Features

- PR #66: OLS Linear Regression
- PR #44: Distance calculation ML primitives
- PR #69: Ridge (L2 Regularized) Linear Regression
- PR #103: Linear Kalman Filter
- PR #117: Pip install support
- PR #64: Device to device support from cuML device pointers into FAISS

## Improvements

- PR #56: Make OpenMP optional for building
- PR #67: Github issue templates
- PR #44: Refactored DBSCAN to use ML primitives
- PR #91: Pytest cleanup and sklearn toyset datasets based pytests for kmeans and dbscan
- PR #75: C++ example to use kmeans
- PR #117: Use cmake extension to find any zlib installed in system
- PR #94: Add cmake flag to set ABI compatibility
- PR #139: Move thirdparty submodules to root and add symlinks to new locations
- PR #151: Replace TravisCI testing and conda pkg builds with gpuCI
- PR #164: Add numba kernel for faster column to row major transform
- PR #114: Adding FAISS to cuml build

## Bug Fixes

- PR #48: CUDA 10 compilation warnings fix
- PR #51: Fixes to Dockerfile and docs for new build system
- PR #72: Fixes for GCC 7
- PR #96: Fix for kmeans stack overflow with high number of clusters
- PR #105: Fix for AttributeError in kmeans fit method
- PR #113: Removed old  glm python/cython files
- PR #118: Fix for AttributeError in kmeans predict method
- PR #125: Remove randomized solver option from PCA python bindings


# cuML 0.4.0 (05 Dec 2018)

## New Features

## Improvements

- PR #42: New build system: separation of libcuml.so and cuml python package
- PR #43: Added changelog.md

## Bug Fixes


# cuML 0.3.0 (30 Nov 2018)

## New Features

- PR #33: Added ability to call cuML algorithms using numpy arrays

## Improvements

- PR #24: Fix references of python package from cuML to cuml and start using versioneer for better versioning
- PR #40: Added support for refactored cuDF 0.3.0, updated Conda files
- PR #33: Major python test cleaning, all tests pass with cuDF 0.2.0 and 0.3.0. Preparation for new build system
- PR #34: Updated batch count calculation logic in DBSCAN
- PR #35: Beginning of DBSCAN refactor to use cuML mlprims and general improvements

## Bug Fixes

- PR #30: Fixed batch size bug in DBSCAN that caused crash. Also fixed various locations for potential integer overflows
- PR #28: Fix readthedocs build documentation
- PR #29: Fix pytests for cuml name change from cuML
- PR #33: Fixed memory bug that would cause segmentation faults due to numba releasing memory before it was used. Also fixed row major/column major bugs for different algorithms
- PR #36: Fix kmeans gtest to use device data
- PR #38: cuda\_free bug removed that caused google tests to sometimes pass and sometimes fail randomly
- PR #39: Updated cmake to correctly link with CUDA libraries, add CUDA runtime linking and include source files in compile target

# cuML 0.2.0 (02 Nov 2018)

## New Features

- PR #11: Kmeans algorithm added
- PR #7: FAISS KNN wrapper added
- PR #21: Added Conda install support

## Improvements

- PR #15: Added compatibility with cuDF (from prior pyGDF)
- PR #13: Added FAISS to Dockerfile
- PR #21: Added TravisCI build system for CI and Conda builds

## Bug Fixes

- PR #4: Fixed explained variance bug in TSVD
- PR #5: Notebook bug fixes and updated results


# cuML 0.1.0

Initial release including PCA, TSVD, DBSCAN, ml-prims and cython wrappers<|MERGE_RESOLUTION|>--- conflicted
+++ resolved
@@ -4,11 +4,8 @@
 
 ## Improvements
 - PR #1170: Use git to clone subprojects instead of git submodules
-<<<<<<< HEAD
 - PR #1239: Updated the treelite version
-=======
 - PR #1224: Refactored FIL to prepare for sparse trees
->>>>>>> 7dcff709
 
 ## Bug Fixes
 - PR #1212: Fix cmake git cloning always running configure in subprojects

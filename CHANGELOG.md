# cuML 0.13.0 (Date TBD)

## New Features
- PR #1628: Remove submodules from cuML

## Improvements

## Bug Fixes
- PR #1594: Train-test split is now reproducible
- PR #1590: Fix destination directory structure for run-clang-format.py
- PR #1611: Fixing pickling errors for KNN classifier and regressor
<<<<<<< HEAD
- PR #1634: Fix title in KNN docs
=======
- PR #1627: Adding a check for multi-class data in RF classification
>>>>>>> 7875fbdd

# cuML 0.12.0 (Date TBD)

## New Features
- PR #1483: prims: Fused L2 distance and nearest-neighbor prim
- PR #1494: bench: ml-prims benchmark
- PR #1514: bench: Fused L2 NN prim benchmark
- PR #1411: Cython side of MNMG OLS
- PR #1520: Cython side of MNMG Ridge Regression
- PR #1516: Suppor Vector Regression (epsilon-SVR)

## Improvements
- PR #1468: C++: updates to clang format flow to make it more usable among devs
- PR #1473: C++: lazy initialization of "costly" resources inside cumlHandle
- PR #1443: Added a new overloaded GEMM primitive
- PR #1489: Enabling deep trees using Gather tree builder
- PR #1463: Update FAISS submodule to 1.6.1
- PR #1488: Add codeowners
- PR #1432: Row-major (C-style) GPU arrays for benchmarks
- PR #1490: Use dask master instead of conda package for testing
- PR #1377: Add GPU array support for FIL benchmarking
- PR #1493: kmeans: add tiling support for 1-NN computation and use fusedL2-1NN prim for L2 distance metric
- PR #1532: Update CuPy to >= 6.6 and allow 7.0
- PR #1528: Re-enabling KNN using dynamic library loading for UCX in communicator
- PR #1545: Add conda environment version updates to ci script
- PR #1541: Updates for libcudf++ Python refactor
- PR #1537: Improve pickling and scoring suppport for many models to support hyperopt
- PR #1551: Change custom kernel to cupy for col/row order transform
- PR #1533: C++: interface header file separation for SVM
- PR #1560: Helper function to allocate all new CuPy arrays with RMM memory management
- PR #1570: Relax nccl in conda recipes to >=2.4 (matching CI)
- PR #1578: Add missing function information to the cuML documenataion
- PR #1584: Add has_scipy utility function for runtime check
- PR #1583: API docs updates for 0.12
- PR #1591: Updated FIL documentation

## Bug Fixes
- PR #1470: Documentation: add make_regression, fix ARIMA section
- PR #1482: Updated the code to remove sklearn from the mbsgd stress test
- PR #1491: Update dev environments for 0.12
- PR #1512: Updating setup_cpu() in SpeedupComparisonRunner
- PR #1498: Add build.sh to code owners
- PR #1505: cmake: added correct dependencies for prims-bench build
- PR #1534: Removed TODO comment in create_ucp_listeners()
- PR #1548: Fixing umap extra unary op in knn graph
- PR #1547: Fixing MNMG kmeans score. Fixing UMAP pickling before fit(). Fixing UMAP test failures.
- PR #1557: Increasing threshold for kmeans score
- PR #1562: Increasing threshold even higher
- PR #1564: Fixed a typo in function cumlMPICommunicator_impl::syncStream
- PR #1569: Remove Scikit-learn exception and depedenncy in SVM
- PR #1575: Add missing dtype parameter in call to strides to order for CuPy 6.6 code path
- PR #1574: Updated the init file to include SVM
- PR #1589: Fixing the default value for RF and updating mnmg predict to accept cudf
- PR #1601: Fixed wrong datatype used in knn voting kernel

# cuML 0.11.0 (11 Dec 2019)

## New Features

- PR #1295: Cython side of MNMG PCA
- PR #1218: prims: histogram prim
- PR #1129: C++: Separate include folder for C++ API distribution
- PR #1282: OPG KNN MNMG Code (disabled for 0.11)
- PR #1242: Initial implementation of FIL sparse forests
- PR #1194: Initial ARIMA time-series modeling support.
- PR #1286: Importing treelite models as FIL sparse forests
- PR #1285: Fea minimum impurity decrease RF param
- PR #1301: Add make_regression to generate regression datasets
- PR #1322: RF pickling using treelite, protobuf and FIL
- PR #1332: Add option to cuml.dask make_blobs to produce dask array
- PR #1307: Add RF regression benchmark
- PR #1327: Update the code to build treelite with protobuf
- PR #1289: Add Python benchmarking support for FIL
- PR #1371: Cython side of MNMG tSVD
- PR #1386: Expose SVC decision function value

## Improvements
- PR #1170: Use git to clone subprojects instead of git submodules
- PR #1239: Updated the treelite version
- PR #1225: setup.py clone dependencies like cmake and correct include paths
- PR #1224: Refactored FIL to prepare for sparse trees
- PR #1249: Include libcuml.so C API in installed targets
- PR #1259: Conda dev environment updates and use libcumlprims current version in CI
- PR #1277: Change dependency order in cmake for better printing at compile time
- PR #1264: Add -s flag to GPU CI pytest for better error printing
- PR #1271: Updated the Ridge regression documentation
- PR #1283: Updated the cuMl docs to include MBSGD and adjusted_rand_score
- PR #1300: Lowercase parameter versions for FIL algorithms
- PR #1312: Update CuPy to version 6.5 and use conda-forge channel
- PR #1336: Import SciKit-Learn models into FIL
- PR #1314: Added options needed for ASVDb output (CUDA ver, etc.), added option
  to select algos
- PR #1335: Options to print available algorithms and datasets
  in the Python benchmark
- PR #1338: Remove BUILD_ABI references in CI scripts
- PR #1340: Updated unit tests to uses larger dataset
- PR #1351: Build treelite temporarily for GPU CI testing of FIL Scikit-learn
  model importing
- PR #1367: --test-split benchmark parameter for train-test split
- PR #1360: Improved tests for importing SciKit-Learn models into FIL
- PR #1368: Add --num-rows benchmark command line argument
- PR #1351: Build treelite temporarily for GPU CI testing of FIL Scikit-learn model importing
- PR #1366: Modify train_test_split to use CuPy and accept device arrays
- PR #1258: Documenting new MPI communicator for multi-node multi-GPU testing
- PR #1345: Removing deprecated should_downcast argument
- PR #1362: device_buffer in UMAP + Sparse prims
- PR #1376: AUTO value for FIL algorithm
- PR #1408: Updated pickle tests to delete the pre-pickled model to prevent pointer leakage
- PR #1357: Run benchmarks multiple times for CI
- PR #1382: ARIMA optimization: move functions to C++ side
- PR #1392: Updated RF code to reduce duplication of the code
- PR #1444: UCX listener running in its own isolated thread
- PR #1445: Improved performance of FIL sparse trees
- PR #1431: Updated API docs
- PR #1441: Remove unused CUDA conda labels
- PR #1439: Match sklearn 0.22 default n_estimators for RF and fix test errors
- PR #1461: Add kneighbors to API docs

## Bug Fixes
- PR #1281: Making rng.h threadsafe
- PR #1212: Fix cmake git cloning always running configure in subprojects
- PR #1261: Fix comms build errors due to cuml++ include folder changes
- PR #1267: Update build.sh for recent change of building comms in main CMakeLists
- PR #1278: Removed incorrect overloaded instance of eigJacobi
- PR #1302: Updates for numba 0.46
- PR #1313: Updated the RF tests to set the seed and n_streams
- PR #1319: Using machineName arg passed in instead of default for ASV reporting
- PR #1326: Fix illegal memory access in make_regression (bounds issue)
- PR #1330: Fix C++ unit test utils for better handling of differences near zero
- PR #1342: Fix to prevent memory leakage in Lasso and ElasticNet
- PR #1337: Fix k-means init from preset cluster centers
- PR #1354: Fix SVM gamma=scale implementation
- PR #1344: Change other solver based methods to create solver object in init
- PR #1373: Fixing a few small bugs in make_blobs and adding asserts to pytests
- PR #1361: Improve SMO error handling
- PR #1384: Lower expectations on batched matrix tests to prevent CI failures
- PR #1380: Fix memory leaks in ARIMA
- PR #1391: Lower expectations on batched matrix tests even more
- PR #1394: Warning added in svd for cuda version 10.1
- PR #1407: Resolved RF predict issues and updated RF docstring
- PR #1401: Patch for lbfgs solver for logistic regression with no l1 penalty
- PR #1416: train_test_split numba and rmm device_array output bugfix
- PR #1419: UMAP pickle tests are using wrong n_neighbors value for trustworthiness
- PR #1438: KNN Classifier to properly return Dataframe with Dataframe input
- PR #1425: Deprecate seed and use random_state similar to Scikit-learn in train_test_split
- PR #1458: Add joblib as an explicit requirement
- PR #1474: Defer knn mnmg to 0.12 nightly builds and disable ucx-py dependency

# cuML 0.10.0 (16 Oct 2019)

## New Features
- PR #1148: C++ benchmark tool for c++/CUDA code inside cuML
- PR #1071: Selective eigen solver of cuSolver
- PR #1073: Updating RF wrappers to use FIL for GPU accelerated prediction
- PR #1104: CUDA 10.1 support
- PR #1113: prims: new batched make-symmetric-matrix primitive
- PR #1112: prims: new batched-gemv primitive
- PR #855: Added benchmark tools
- PR #1149 Add YYMMDD to version tag for nightly conda packages
- PR #892: General Gram matrices prim
- PR #912: Support Vector Machine
- PR #1274: Updated the RF score function to use GPU predict

## Improvements
- PR #961: High Peformance RF; HIST algo
- PR #1028: Dockerfile updates after dir restructure. Conda env yaml to add statsmodels as a dependency
- PR #1047: Consistent OPG interface for kmeans, based on internal libcumlprims update
- PR #763: Add examples to train_test_split documentation
- PR #1093: Unified inference kernels for different FIL algorithms
- PR #1076: Paying off some UMAP / Spectral tech debt.
- PR #1086: Ensure RegressorMixin scorer uses device arrays
- PR #1110: Adding tests to use default values of parameters of the models
- PR #1108: input_to_host_array function in input_utils for input processing to host arrays
- PR #1114: K-means: Exposing useful params, removing unused params, proxying params in Dask
- PR #1138: Implementing ANY_RANK semantics on irecv
- PR #1142: prims: expose separate InType and OutType for unaryOp and binaryOp
- PR #1115: Moving dask_make_blobs to cuml.dask.datasets. Adding conversion to dask.DataFrame
- PR #1136: CUDA 10.1 CI updates
- PR #1135: K-means: add boundary cases for kmeans||, support finer control with convergence
- PR #1163: Some more correctness improvements. Better verbose printing
- PR #1165: Adding except + in all remaining cython
- PR #1186: Using LocalCUDACluster Pytest fixture
- PR #1173: Docs: Barnes Hut TSNE documentation
- PR #1176: Use new RMM API based on Cython
- PR #1219: Adding custom bench_func and verbose logging to cuml.benchmark
- PR #1247: Improved MNMG RF error checking

## Bug Fixes

- PR #1231: RF respect number of cuda streams from cuml handle
- PR #1230: Rf bugfix memleak in regression
- PR #1208: compile dbscan bug
- PR #1016: Use correct libcumlprims version in GPU CI
- PR #1040: Update version of numba in development conda yaml files
- PR #1043: Updates to accomodate cuDF python code reorganization
- PR #1044: Remove nvidia driver installation from ci/cpu/build.sh
- PR #991: Barnes Hut TSNE Memory Issue Fixes
- PR #1075: Pinning Dask version for consistent CI results
- PR #990: Barnes Hut TSNE Memory Issue Fixes
- PR #1066: Using proper set of workers to destroy nccl comms
- PR #1072: Remove pip requirements and setup
- PR #1074: Fix flake8 CI style check
- PR #1087: Accuracy improvement for sqrt/log in RF max_feature
- PR #1088: Change straggling numba python allocations to use RMM
- PR #1106: Pinning Distributed version to match Dask for consistent CI results
- PR #1116: TSNE CUDA 10.1 Bug Fixes
- PR #1132: DBSCAN Batching Bug Fix
- PR #1162: DASK RF random seed bug fix
- PR #1164: Fix check_dtype arg handling for input_to_dev_array
- PR #1171: SVM prediction bug fix
- PR #1177: Update dask and distributed to 2.5
- PR #1204: Fix SVM crash on Turing
- PR #1199: Replaced sprintf() with snprintf() in THROW()
- PR #1205: Update dask-cuda in yml envs
- PR #1211: Fixing Dask k-means transform bug and adding test
- PR #1236: Improve fix for SMO solvers potential crash on Turing
- PR #1251: Disable compiler optimization for CUDA 10.1 for distance prims
- PR #1260: Small bugfix for major conversion in input_utils
- PR #1276: Fix float64 prediction crash in test_random_forest

# cuML 0.9.0 (21 Aug 2019)

## New Features

- PR #894: Convert RF to treelite format
- PR #826: Jones transformation of params for ARIMA models timeSeries ml-prim
- PR #697: Silhouette Score metric ml-prim
- PR #674: KL Divergence metric ml-prim
- PR #787: homogeneity, completeness and v-measure metrics ml-prim
- PR #711: Mutual Information metric ml-prim
- PR #724: Entropy metric ml-prim
- PR #766: Expose score method based on inertia for KMeans
- PR #823: prims: cluster dispersion metric
- PR #816: Added inverse_transform() for LabelEncoder
- PR #789: prims: sampling without replacement
- PR #813: prims: Col major istance prim
- PR #635: Random Forest & Decision Tree Regression (Single-GPU)
- PR #819: Forest Inferencing Library (FIL)
- PR #829: C++: enable nvtx ranges
- PR #835: Holt-Winters algorithm
- PR #837: treelite for decision forest exchange format
- PR #871: Wrapper for FIL
- PR #870: make_blobs python function
- PR #881: wrappers for accuracy_score and adjusted_rand_score functions
- PR #840: Dask RF classification and regression
- PR #870: make_blobs python function
- PR #879: import of treelite models to FIL
- PR #892: General Gram matrices prim
- PR #883: Adding MNMG Kmeans
- PR #930: Dask RF
- PR #882: TSNE - T-Distributed Stochastic Neighbourhood Embedding
- PR #624: Internals API & Graph Based Dimensionality Reductions Callback
- PR #926: Wrapper for FIL
- PR #994: Adding MPI comm impl for testing / benchmarking MNMG CUDA
- PR #960: Enable using libcumlprims for MG algorithms/prims

## Improvements
- PR #822: build: build.sh update to club all make targets together
- PR #807: Added development conda yml files
- PR #840: Require cmake >= 3.14
- PR #832: Stateless Decision Tree and Random Forest API
- PR #857: Small modifications to comms for utilizing IB w/ Dask
- PR #851: Random forest Stateless API wrappers
- PR #865: High Performance RF
- PR #895: Pretty prints arguments!
- PR #920: Add an empty marker kernel for tracing purposes
- PR #915: syncStream added to cumlCommunicator
- PR #922: Random Forest support in FIL
- PR #911: Update headers to credit CannyLabs BH TSNE implementation
- PR #918: Streamline CUDA_REL environment variable
- PR #924: kmeans: updated APIs to be stateless, refactored code for mnmg support
- PR #950: global_bias support in FIL
- PR #773: Significant improvements to input checking of all classes and common input API for Python
- PR #957: Adding docs to RF & KMeans MNMG. Small fixes for release
- PR #965: Making dask-ml a hard dependency
- PR #976: Update api.rst for new 0.9 classes
- PR #973: Use cudaDeviceGetAttribute instead of relying on cudaDeviceProp object being passed
- PR #978: Update README for 0.9
- PR #1009: Fix references to notebooks-contrib
- PR #1015: Ability to control the number of internal streams in cumlHandle_impl via cumlHandle
- PR #1175: Add more modules to docs ToC

## Bug Fixes

- PR #923: Fix misshapen level/trend/season HoltWinters output
- PR #831: Update conda package dependencies to cudf 0.9
- PR #772: Add missing cython headers to SGD and CD
- PR #849: PCA no attribute trans_input_ transform bug fix
- PR #869: Removing incorrect information from KNN Docs
- PR #885: libclang installation fix for GPUCI
- PR #896: Fix typo in comms build instructions
- PR #921: Fix build scripts using incorrect cudf version
- PR #928: TSNE Stability Adjustments
- PR #934: Cache cudaDeviceProp in cumlHandle for perf reasons
- PR #932: Change default param value for RF classifier
- PR #949: Fix dtype conversion tests for unsupported cudf dtypes
- PR #908: Fix local build generated file ownerships
- PR #983: Change RF max_depth default to 16
- PR #987: Change default values for knn
- PR #988: Switch to exact tsne
- PR #991: Cleanup python code in cuml.dask.cluster
- PR #996: ucx_initialized being properly set in CommsContext
- PR #1007: Throws a well defined error when mutigpu is not enabled
- PR #1018: Hint location of nccl in build.sh for CI
- PR #1022: Using random_state to make K-Means MNMG tests deterministic
- PR #1034: Fix typos and formatting issues in RF docs
- PR #1052: Fix the rows_sample dtype to float

# cuML 0.8.0 (27 June 2019)

## New Features

- PR #652: Adjusted Rand Index metric ml-prim
- PR #679: Class label manipulation ml-prim
- PR #636: Rand Index metric ml-prim
- PR #515: Added Random Projection feature
- PR #504: Contingency matrix ml-prim
- PR #644: Add train_test_split utility for cuDF dataframes
- PR #612: Allow Cuda Array Interface, Numba inputs and input code refactor
- PR #641: C: Separate C-wrapper library build to generate libcuml.so
- PR #631: Add nvcategory based ordinal label encoder
- PR #681: Add MBSGDClassifier and MBSGDRegressor classes around SGD
- PR #705: Quasi Newton solver and LogisticRegression Python classes
- PR #670: Add test skipping functionality to build.sh
- PR #678: Random Forest Python class
- PR #684: prims: make_blobs primitive
- PR #673: prims: reduce cols by key primitive
- PR #812: Add cuML Communications API & consolidate Dask cuML

## Improvements

- PR #597: C++ cuML and ml-prims folder refactor
- PR #590: QN Recover from numeric errors
- PR #482: Introduce cumlHandle for pca and tsvd
- PR #573: Remove use of unnecessary cuDF column and series copies
- PR #601: Cython PEP8 cleanup and CI integration
- PR #596: Introduce cumlHandle for ols and ridge
- PR #579: Introduce cumlHandle for cd and sgd, and propagate C++ errors in cython level for cd and sgd
- PR #604: Adding cumlHandle to kNN, spectral methods, and UMAP
- PR #616: Enable clang-format for enforcing coding style
- PR #618: CI: Enable copyright header checks
- PR #622: Updated to use 0.8 dependencies
- PR #626: Added build.sh script, updated CI scripts and documentation
- PR #633: build: Auto-detection of GPU_ARCHS during cmake
- PR #650: Moving brute force kNN to prims. Creating stateless kNN API.
- PR #662: C++: Bulk clang-format updates
- PR #671: Added pickle pytests and correct pickling of Base class
- PR #675: atomicMin/Max(float, double) with integer atomics and bit flipping
- PR #677: build: 'deep-clean' to build.sh to clean faiss build as well
- PR #683: Use stateless c++ API in KNN so that it can be pickled properly
- PR #686: Use stateless c++ API in UMAP so that it can be pickled properly
- PR #695: prims: Refactor pairwise distance
- PR #707: Added stress test and updated documentation for RF
- PR #701: Added emacs temporary file patterns to .gitignore
- PR #606: C++: Added tests for host_buffer and improved device_buffer and host_buffer implementation
- PR #726: Updated RF docs and stress test
- PR #730: Update README and RF docs for 0.8
- PR #744: Random projections generating binomial on device. Fixing tests.
- PR #741: Update API docs for 0.8
- PR #754: Pickling of UMAP/KNN
- PR #753: Made PCA and TSVD picklable
- PR #746: LogisticRegression and QN API docstrings
- PR #820: Updating DEVELOPER GUIDE threading guidelines

## Bug Fixes
- PR #584: Added missing virtual destructor to deviceAllocator and hostAllocator
- PR #620: C++: Removed old unit-test files in ml-prims
- PR #627: C++: Fixed dbscan crash issue filed in 613
- PR #640: Remove setuptools from conda run dependency
- PR #646: Update link in contributing.md
- PR #649: Bug fix to LinAlg::reduce_rows_by_key prim filed in issue #648
- PR #666: fixes to gitutils.py to resolve both string decode and handling of uncommitted files
- PR #676: Fix template parameters in `bernoulli()` implementation.
- PR #685: Make CuPy optional to avoid nccl conda package conflicts
- PR #687: prims: updated tolerance for reduce_cols_by_key unit-tests
- PR #689: Removing extra prints from NearestNeighbors cython
- PR #718: Bug fix for DBSCAN and increasing batch size of sgd
- PR #719: Adding additional checks for dtype of the data
- PR #736: Bug fix for RF wrapper and .cu print function
- PR #547: Fixed issue if C++ compiler is specified via CXX during configure.
- PR #759: Configure Sphinx to render params correctly
- PR #762: Apply threshold to remove flakiness of UMAP tests.
- PR #768: Fixing memory bug from stateless refactor
- PR #782: Nearest neighbors checking properly whether memory should be freed
- PR #783: UMAP was using wrong size for knn computation
- PR #776: Hotfix for self.variables in RF
- PR #777: Fix numpy input bug
- PR #784: Fix jit of shuffle_idx python function
- PR #790: Fix rows_sample input type for RF
- PR #793: Fix for dtype conversion utility for numba arrays without cupy installed
- PR #806: Add a seed for sklearn model in RF test file
- PR #843: Rf quantile fix

# cuML 0.7.0 (10 May 2019)

## New Features

- PR #405: Quasi-Newton GLM Solvers
- PR #277: Add row- and column-wise weighted mean primitive
- PR #424: Add a grid-sync struct for inter-block synchronization
- PR #430: Add R-Squared Score to ml primitives
- PR #463: Add matrix gather to ml primitives
- PR #435: Expose cumlhandle in cython + developer guide
- PR #455: Remove default-stream arguement across ml-prims and cuML
- PR #375: cuml cpp shared library renamed to libcuml++.so
- PR #460: Random Forest & Decision Trees (Single-GPU, Classification)
- PR #491: Add doxygen build target for ml-prims
- PR #505: Add R-Squared Score to python interface
- PR #507: Add coordinate descent for lasso and elastic-net
- PR #511: Add a minmax ml-prim
- PR #516: Added Trustworthiness score feature
- PR #520: Add local build script to mimic gpuCI
- PR #503: Add column-wise matrix sort primitive
- PR #525: Add docs build script to cuML
- PR #528: Remove current KMeans and replace it with a new single GPU implementation built using ML primitives

## Improvements

- PR #481: Refactoring Quasi-Newton to use cumlHandle
- PR #467: Added validity check on cumlHandle_t
- PR #461: Rewrote permute and added column major version
- PR #440: README updates
- PR #295: Improve build-time and the interface e.g., enable bool-OutType, for distance()
- PR #390: Update docs version
- PR #272: Add stream parameters to cublas and cusolver wrapper functions
- PR #447: Added building and running mlprims tests to CI
- PR #445: Lower dbscan memory usage by computing adjacency matrix directly
- PR #431: Add support for fancy iterator input types to LinAlg::reduce_rows_by_key
- PR #394: Introducing cumlHandle API to dbscan and add example
- PR #500: Added CI check for black listed CUDA Runtime API calls
- PR #475: exposing cumlHandle for dbscan from python-side
- PR #395: Edited the CONTRIBUTING.md file
- PR #407: Test files to run stress, correctness and unit tests for cuml algos
- PR #512: generic copy method for copying buffers between device/host
- PR #533: Add cudatoolkit conda dependency
- PR #524: Use cmake find blas and find lapack to pass configure options to faiss
- PR #527: Added notes on UMAP differences from reference implementation
- PR #540: Use latest release version in update-version CI script
- PR #552: Re-enable assert in kmeans tests with xfail as needed
- PR #581: Add shared memory fast col major to row major function back with bound checks
- PR #592: More efficient matrix copy/reverse methods
- PR #721: Added pickle tests for DBSCAN and Random Projections

## Bug Fixes

- PR #334: Fixed segfault in `ML::cumlHandle_impl::destroyResources`
- PR #349: Developer guide clarifications for cumlHandle and cumlHandle_impl
- PR #398: Fix CI scripts to allow nightlies to be uploaded
- PR #399: Skip PCA tests to allow CI to run with driver 418
- PR #422: Issue in the PCA tests was solved and CI can run with driver 418
- PR #409: Add entry to gitmodules to ignore build artifacts
- PR #412: Fix for svdQR function in ml-prims
- PR #438: Code that depended on FAISS was building everytime.
- PR #358: Fixed an issue when switching streams on MLCommon::device_buffer and MLCommon::host_buffer
- PR #434: Fixing bug in CSR tests
- PR #443: Remove defaults channel from ci scripts
- PR #384: 64b index arithmetic updates to the kernels inside ml-prims
- PR #459: Fix for runtime library path of pip package
- PR #464: Fix for C++11 destructor warning in qn
- PR #466: Add support for column-major in LinAlg::*Norm methods
- PR #465: Fixing deadlock issue in GridSync due to consecutive sync calls
- PR #468: Fix dbscan example build failure
- PR #470: Fix resource leakage in Kalman filter python wrapper
- PR #473: Fix gather ml-prim test for change in rng uniform API
- PR #477: Fixes default stream initialization in cumlHandle
- PR #480: Replaced qn_fit() declaration with #include of file containing definition to fix linker error
- PR #495: Update cuDF and RMM versions in GPU ci test scripts
- PR #499: DEVELOPER_GUIDE.md: fixed links and clarified ML::detail::streamSyncer example
- PR #506: Re enable ml-prim tests in CI
- PR #508: Fix for an error with default argument in LinAlg::meanSquaredError
- PR #519: README.md Updates and adding BUILD.md back
- PR #526: Fix the issue of wrong results when fit and transform of PCA are called separately
- PR #531: Fixing missing arguments in updateDevice() for RF
- PR #543: Exposing dbscan batch size through cython API and fixing broken batching
- PR #551: Made use of ZLIB_LIBRARIES consistent between ml_test and ml_mg_test
- PR #557: Modified CI script to run cuML tests before building mlprims and removed lapack flag
- PR #578: Updated Readme.md to add lasso and elastic-net
- PR #580: Fixing cython garbage collection bug in KNN
- PR #577: Use find libz in prims cmake
- PR #594: fixed cuda-memcheck mean_center test failures


# cuML 0.6.1 (09 Apr 2019)

## Bug Fixes

- PR #462 Runtime library path fix for cuML pip package


# cuML 0.6.0 (22 Mar 2019)

## New Features

- PR #249: Single GPU Stochastic Gradient Descent for linear regression, logistic regression, and linear svm with L1, L2, and elastic-net penalties.
- PR #247: Added "proper" CUDA API to cuML
- PR #235: NearestNeighbors MG Support
- PR #261: UMAP Algorithm
- PR #290: NearestNeighbors numpy MG Support
- PR #303: Reusable spectral embedding / clustering
- PR #325: Initial support for single process multi-GPU OLS and tSVD
- PR #271: Initial support for hyperparameter optimization with dask for many models

## Improvements

- PR #144: Dockerfile update and docs for LinearRegression and Kalman Filter.
- PR #168: Add /ci/gpu/build.sh file to cuML
- PR #167: Integrating full-n-final ml-prims repo inside cuml
- PR #198: (ml-prims) Removal of *MG calls + fixed a bug in permute method
- PR #194: Added new ml-prims for supporting LASSO regression.
- PR #114: Building faiss C++ api into libcuml
- PR #64: Using FAISS C++ API in cuML and exposing bindings through cython
- PR #208: Issue ml-common-3: Math.h: swap thrust::for_each with binaryOp,unaryOp
- PR #224: Improve doc strings for readable rendering with readthedocs
- PR #209: Simplify README.md, move build instructions to BUILD.md
- PR #218: Fix RNG to use given seed and adjust RNG test tolerances.
- PR #225: Support for generating random integers
- PR #215: Refactored LinAlg::norm to Stats::rowNorm and added Stats::colNorm
- PR #234: Support for custom output type and passing index value to main_op in *Reduction kernels
- PR #230: Refactored the cuda_utils header
- PR #236: Refactored cuml python package structure to be more sklearn like
- PR #232: Added reduce_rows_by_key
- PR #246: Support for 2 vectors in the matrix vector operator
- PR #244: Fix for single GPU OLS and Ridge to support one column training data
- PR #271: Added get_params and set_params functions for linear and ridge regression
- PR #253: Fix for issue #250-reduce_rows_by_key failed memcheck for small nkeys
- PR #269: LinearRegression, Ridge Python docs update and cleaning
- PR #322: set_params updated
- PR #237: Update build instructions
- PR #275: Kmeans use of faster gpu_matrix
- PR #288: Add n_neighbors to NearestNeighbors constructor
- PR #302: Added FutureWarning for deprecation of current kmeans algorithm
- PR #312: Last minute cleanup before release
- PR #315: Documentation updating and enhancements
- PR #330: Added ignored argument to pca.fit_transform to map to sklearn's implemenation
- PR #342: Change default ABI to ON
- PR #572: Pulling DBSCAN components into reusable primitives


## Bug Fixes

- PR #193: Fix AttributeError in PCA and TSVD
- PR #211: Fixing inconsistent use of proper batch size calculation in DBSCAN
- PR #202: Adding back ability for users to define their own BLAS
- PR #201: Pass CMAKE CUDA path to faiss/configure script
- PR #200 Avoid using numpy via cimport in KNN
- PR #228: Bug fix: LinAlg::unaryOp with 0-length input
- PR #279: Removing faiss-gpu references in README
- PR #321: Fix release script typo
- PR #327: Update conda requirements for version 0.6 requirements
- PR #352: Correctly calculating numpy chunk sizing for kNN
- PR #345: Run python import as part of package build to trigger compilation
- PR #347: Lowering memory usage of kNN.
- PR #355: Fixing issues with very large numpy inputs to SPMG OLS and tSVD.
- PR #357: Removing FAISS requirement from README
- PR #362: Fix for matVecOp crashing on large input sizes
- PR #366: Index arithmetic issue fix with TxN_t class
- PR #376: Disabled kmeans tests since they are currently too sensitive (see #71)
- PR #380: Allow arbitrary data size on ingress for numba_utils.row_matrix
- PR #385: Fix for long import cuml time in containers and fix for setup_pip
- PR #630: Fixing a missing kneighbors in nearest neighbors python proxy

# cuML 0.5.1 (05 Feb 2019)

## Bug Fixes

- PR #189 Avoid using numpy via cimport to prevent ABI issues in Cython compilation


# cuML 0.5.0 (28 Jan 2019)

## New Features

- PR #66: OLS Linear Regression
- PR #44: Distance calculation ML primitives
- PR #69: Ridge (L2 Regularized) Linear Regression
- PR #103: Linear Kalman Filter
- PR #117: Pip install support
- PR #64: Device to device support from cuML device pointers into FAISS

## Improvements

- PR #56: Make OpenMP optional for building
- PR #67: Github issue templates
- PR #44: Refactored DBSCAN to use ML primitives
- PR #91: Pytest cleanup and sklearn toyset datasets based pytests for kmeans and dbscan
- PR #75: C++ example to use kmeans
- PR #117: Use cmake extension to find any zlib installed in system
- PR #94: Add cmake flag to set ABI compatibility
- PR #139: Move thirdparty submodules to root and add symlinks to new locations
- PR #151: Replace TravisCI testing and conda pkg builds with gpuCI
- PR #164: Add numba kernel for faster column to row major transform
- PR #114: Adding FAISS to cuml build

## Bug Fixes

- PR #48: CUDA 10 compilation warnings fix
- PR #51: Fixes to Dockerfile and docs for new build system
- PR #72: Fixes for GCC 7
- PR #96: Fix for kmeans stack overflow with high number of clusters
- PR #105: Fix for AttributeError in kmeans fit method
- PR #113: Removed old  glm python/cython files
- PR #118: Fix for AttributeError in kmeans predict method
- PR #125: Remove randomized solver option from PCA python bindings


# cuML 0.4.0 (05 Dec 2018)

## New Features

## Improvements

- PR #42: New build system: separation of libcuml.so and cuml python package
- PR #43: Added changelog.md

## Bug Fixes


# cuML 0.3.0 (30 Nov 2018)

## New Features

- PR #33: Added ability to call cuML algorithms using numpy arrays

## Improvements

- PR #24: Fix references of python package from cuML to cuml and start using versioneer for better versioning
- PR #40: Added support for refactored cuDF 0.3.0, updated Conda files
- PR #33: Major python test cleaning, all tests pass with cuDF 0.2.0 and 0.3.0. Preparation for new build system
- PR #34: Updated batch count calculation logic in DBSCAN
- PR #35: Beginning of DBSCAN refactor to use cuML mlprims and general improvements

## Bug Fixes

- PR #30: Fixed batch size bug in DBSCAN that caused crash. Also fixed various locations for potential integer overflows
- PR #28: Fix readthedocs build documentation
- PR #29: Fix pytests for cuml name change from cuML
- PR #33: Fixed memory bug that would cause segmentation faults due to numba releasing memory before it was used. Also fixed row major/column major bugs for different algorithms
- PR #36: Fix kmeans gtest to use device data
- PR #38: cuda\_free bug removed that caused google tests to sometimes pass and sometimes fail randomly
- PR #39: Updated cmake to correctly link with CUDA libraries, add CUDA runtime linking and include source files in compile target

# cuML 0.2.0 (02 Nov 2018)

## New Features

- PR #11: Kmeans algorithm added
- PR #7: FAISS KNN wrapper added
- PR #21: Added Conda install support

## Improvements

- PR #15: Added compatibility with cuDF (from prior pyGDF)
- PR #13: Added FAISS to Dockerfile
- PR #21: Added TravisCI build system for CI and Conda builds

## Bug Fixes

- PR #4: Fixed explained variance bug in TSVD
- PR #5: Notebook bug fixes and updated results


# cuML 0.1.0

Initial release including PCA, TSVD, DBSCAN, ml-prims and cython wrappers<|MERGE_RESOLUTION|>--- conflicted
+++ resolved
@@ -1,19 +1,16 @@
 # cuML 0.13.0 (Date TBD)
 
 ## New Features
+
+## Improvements
 - PR #1628: Remove submodules from cuML
-
-## Improvements
 
 ## Bug Fixes
 - PR #1594: Train-test split is now reproducible
 - PR #1590: Fix destination directory structure for run-clang-format.py
 - PR #1611: Fixing pickling errors for KNN classifier and regressor
-<<<<<<< HEAD
 - PR #1634: Fix title in KNN docs
-=======
 - PR #1627: Adding a check for multi-class data in RF classification
->>>>>>> 7875fbdd
 
 # cuML 0.12.0 (Date TBD)
 

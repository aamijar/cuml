# cuML 0.14.0 (Date TBD)

## New Features
- PR #1687: Adds python bindings for mutual info score
- PR #1980: prim: added a new write-only unary op prim
- PR #1867: C++: add logging interface support in cuML based spdlog
- PR #1902: Multi class inference in FIL C++ and importing multi-class forests from treelite
- PR #1906: UMAP MNMG
- PR #2067L python: wrap logging interface in cython
- PR #2083: Added dtype, order, and use_full_low_rank to MNMG `make_regression`
- PR #2074: SG and MNMG `make_classification`

## Improvements
- PR #1931: C++: enabled doxygen docs for all of the C++ codebase
- PR #1944: Support for dask_cudf.core.Series in _extract_partitions
- PR #1947: Cleaning up cmake
- PR #1927: Use Cython's `new_build_ext` (if available)
- PR #1946: Removed zlib dependency from cmake
- PR #1873: Remove usage of nvstring and nvcat from LabelEncoder
- PR #1968: Update SVC SVR with cuML Array
- PR #1972: updates to our flow to use conda-forge's clang and clang-tools packages
- PR #1974: Reduce ARIMA testing time
- PR #1984: Enable Ninja build
- PR #2005: Adding missing algorithms to cuml benchmarks and notebook
- PR #2016: Add capability to setup.py and build.sh to fully clean all cython build files and artifacts
- PR #2044: A cuda-memcheck helper wrapper for devs
- PR #2018: Using `cuml.dask.part_utils.extract_partitions` and removing similar, duplicated code
- PR #2019: Enable doxygen build in our nightly doc build CI script
- PR #1996: Cythonize in parallel
- PR #2032: Reduce number of tests for MBSGD to improve CI running time
- PR #2031: Encapsulating UCX-py interactions in singleton
- PR #2029: Add C++ ARIMA log-likelihood benchmark
- PR #2051: Reduce the time required to run dask pca and dask tsvd tests
- PR #1981: Using CumlArray in kNN and DistributedDataHandler in dask kNN
- PR #2053: Introduce verbosity level in C++ layer instead of boolean `verbose` flag
- PR #2047: Make internal streams non-blocking w.r.t. NULL stream
- PR #2048: Random forest testing speedup
- PR #2058: Use CumlArray in Random Projection
- PR #2068: Updating knn class probabilities to use make_monotonic instead of binary search
- PR #2062: Adding random state to UMAP mnmg tests
- PR #2064: Speed-up K-Means test
- PR #2015: Renaming .h to .cuh in solver, dbscan and svm
- PR #2080: Improved import of sparse FIL forests from treelite
- PR #2090: Upgrade C++ build to C++14 standard
- PR #2089: CI: enabled cuda-memcheck on ml-prims unit-tests during nightly build
- PR #2131: Update Dask RF fit to use DistributedDataHandler
- PR #2055: Update the metrics notebook to use important cuML models
- PR #2095: Improved import of src_prims/utils.h, making it less ambiguous
- PR #2118: Updating SGD & mini-batch estimators to use CumlArray
- PR #2120: Speeding up dask RandomForest tests
- PR #1883: Use CumlArray in ARIMA
- PR #2135: A few optimizations to UMAP fuzzy simplicial set
- PR #1914: Change the meaning of ARIMA's intercept to match the literature
- PR #2098: Renaming .h to .cuh in decision_tree, glm, pca
- PR #2150: Remove deprecated RMM calls in RMM allocator adapter
- PR #2146: Remove deprecated kalman filter
- PR #2156: Add Docker 19 support to local gpuci build

## Bug Fixes
- PR #1939: Fix syntax error in cuml.common.array
- PR #1941: Remove c++ cuda flag that was getting duplicated in CMake
- PR #1971: python: Correctly honor --singlegpu option and CUML_BUILD_PATH env variable
- PR #1969: Update libcumlprims to 0.14
- PR #1973: Add missing mg files for setup.py --singlegpu flag
- PR #1993: Set `umap_transform_reproducibility` tests to xfail
- PR #2004: Refactoring the arguments to `plant()` call
- PR #2017: Fixing memory issue in weak cc prim
- PR #2028: Skipping UMAP knn reproducibility tests until we figure out why its failing in CUDA 10.2
- PR #2024: Fixed cuda-memcheck errors with sample-without-replacement prim
- PR #1540: prims: support for custom math-type used for computation inside adjusted rand index prim
- PR #2059: Make all Scipy imports conditional
- PR #2077L dask-make blobs arguments to match sklearn
- PR #2078: Ignore negative cache indices in get_vecs
- PR #2084: Fixed cuda-memcheck errors with COO unit-tests
- PR #2087: Fixed cuda-memcheck errors with dispersion prim
- PR #2096: Fixed syntax error with nightly build command for memcheck unit-tests
- PR #2115: Fixed contingency matrix prim unit-tests for computing correct golden values
- PR #2107: Fix PCA transform
- PR #2109: input_to_cuml_array __cuda_array_interface__ bugfix
- PR #2117: cuDF __array__ exception small fixes
- PR #2139: CumlArray for adjusted_rand_score
- PR #2140: Returning self in fit model functions
- PR #2144: Remove GPU arch < 60 from CMake build
- PR #2153: Added missing namespaces to some Decision Tree files
- PR #2155: C++: fix doxygen build break
<<<<<<< HEAD
- PR #2162: Use stream in transpose prim
=======
- PR #2161: Replacing depreciated bruteForceKnn
- PR #2165: Fit function test correction
>>>>>>> 464aa442

# cuML 0.13.0 (Date TBD)

## New Features
- PR #1777: Python bindings for entropy
- PR #1742: Mean squared error implementation with cupy
- PR #1817: Confusion matrix implementation with cupy (SNSG and MNMG)
- PR #1766: Mean absolute error implementation with cupy
- PR #1766: Mean squared log error implementation with cupy
- PR #1635: cuML Array shim and configurable output added to cluster methods
- PR #1892: One hot encoder implementation with cupy
- PR #1586: Seasonal ARIMA
- PR #1683: cuml.dask make_regression
- PR #1689: Add framework for cuML Dask serializers
- PR #1709: Add `decision_function()` and `predict_proba()` for LogisticRegression
- PR #1714: Add `print_env.sh` file to gather important environment details
- PR #1750: LinearRegression CumlArray for configurable output
- PR #1767: Single GPU decomposition models configurable output
- PR #1646: Using FIL to predict in MNMG RF
- PR #1778: Make cuML Handle picklable
- PR #1738: cuml.dask refactor beginning and dask array input option for OLS, Ridge and KMeans
- PR #1874: Add predict_proba function to RF classifier
- PR #1815: Adding KNN parameter to UMAP
- PR #1978: Adding `predict_proba` function to dask RF

## Improvements
- PR #1644: Add `predict_proba()` for FIL binary classifier
- PR #1620: Pickling tests now automatically finds all model classes inheriting from cuml.Base
- PR #1637: Update to newer treelite version with XGBoost 1.0 compatibility
- PR #1632: Fix MBSGD models inheritance, they now inherits from cuml.Base
- PR #1628: Remove submodules from cuML
- PR #1755: Expose the build_treelite function for python
- PR #1649: Add the fil_sparse_format variable option to RF API
- PR #1647: storage_type=AUTO uses SPARSE for large models
- PR #1668: Update the warning statement thrown in RF when the seed is set but n_streams is not 1
- PR #1662: use of direct cusparse calls for coo2csr, instead of depending on nvgraph
- PR #1747: C++: dbscan performance improvements and cleanup
- PR #1697: Making trustworthiness batchable and using proper workspace
- PR #1721: Improving UMAP pytests
- PR #1717: Call `rmm_cupy_allocator` for CuPy allocations
- PR #1718: Import `using_allocator` from `cupy.cuda`
- PR #1723: Update RF Classifier to throw an exception for multi-class pickling
- PR #1726: Decorator to allocate CuPy arrays with RMM
- PR #1719: UMAP random seed reproducibility
- PR #1748: Test serializing `CumlArray` objects
- PR #1776: Refactoring pca/tsvd distributed
- PR #1762: Update CuPy requirement to 7
- PR #1768: C++: Different input and output types for add and subtract prims
- PR #1790: Add support for multiple seeding in k-means++
- PR #1805: Adding new Dask cuda serializers to naive bayes + a trivial perf update
- PR #1812: C++: bench: UMAP benchmark cases added
- PR #1795: Add capability to build CumlArray from bytearray/memoryview objects
- PR #1824: C++: improving the performance of UMAP algo
- PR #1816: Add ARIMA notebook
- PR #1856: Update docs for 0.13
- PR #1827: Add HPO demo Notebook
- PR #1825: `--nvtx` option in `build.sh`
- PR #1847: Update XGBoost version for CI
- PR #1837: Simplify cuML Array construction
- PR #1848: Rely on subclassing for cuML Array serialization
- PR #1866: Minimizing client memory pressure on Naive Bayes
- PR #1788: Removing complexity bottleneck in S-ARIMA
- PR #1873: Remove usage of nvstring and nvcat from LabelEncoder
- PR #1891: Additional improvements to naive bayes tree reduction

## Bug Fixes
- PR #1835 : Fix calling default RF Classification always
- PT #1904: replace cub sort
- PR #1833: Fix depth issue in shallow RF regression estimators
- PR #1770: Warn that KalmanFilter is deprecated
- PR #1775: Allow CumlArray to work with inputs that have no 'strides' in array interface
- PR #1594: Train-test split is now reproducible
- PR #1590: Fix destination directory structure for run-clang-format.py
- PR #1611: Fixing pickling errors for KNN classifier and regressor
- PR #1617: Fixing pickling issues for SVC and SVR
- PR #1634: Fix title in KNN docs
- PR #1627: Adding a check for multi-class data in RF classification
- PR #1654: Skip treelite patch if its already been applied
- PR #1661: Fix nvstring variable name
- PR #1673: Using struct for caching dlsym state in communicator
- PR #1659: TSNE - introduce 'convert_dtype' and refactor class attr 'Y' to 'embedding_'
- PR #1672: Solver 'svd' in Linear and Ridge Regressors when n_cols=1
- PR #1670: Lasso & ElasticNet - cuml Handle added
- PR #1671: Update for accessing cuDF Series pointer
- PR #1652: Support XGBoost 1.0+ models in FIL
- PR #1702: Fix LightGBM-FIL validation test
- PR #1701: test_score kmeans test passing with newer cupy version
- PR #1706: Remove multi-class bug from QuasiNewton
- PR #1699: Limit CuPy to <7.2 temporarily
- PR #1708: Correctly deallocate cuML handles in Cython
- PR #1730: Fixes to KF for test stability (mainly in CUDA 10.2)
- PR #1729: Fixing naive bayes UCX serialization problem in fit()
- PR #1749: bug fix rf classifier/regressor on seg fault in bench
- PR #1751: Updated RF documentation
- PR #1765: Update the checks for using RF GPU predict
- PR #1787: C++: unit-tests to check for RF accuracy. As well as a bug fix to improve RF accuracy
- PR #1793: Updated fil pyx to solve memory leakage issue
- PR #1810: Quickfix - chunkage in dask make_regression
- PR #1842: DistributedDataHandler not properly setting 'multiple'
- PR #1849: Critical fix in ARIMA initial estimate
- PR #1851: Fix for cuDF behavior change for multidimensional arrays
- PR #1852: Remove Thrust warnings
- PR #1868: Turning off IPC caching until it is fixed in UCX-py/UCX
- PR #1876: UMAP exponential decay parameters fix
- PR #1887: Fix hasattr for missing attributes on base models
- PR #1877: Remove resetting index in shuffling in train_test_split
- PR #1893: Updating UCX in comms to match current UCX-py
- PR #1888: Small train_test_split test fix
- PR #1899: Fix dask `extract_partitions()`, remove transformation as instance variable in PCA and TSVD and match sklearn APIs
- PR #1920: Temporarily raising threshold for UMAP reproducibility tests
- PR #1918: Create memleak fixture to skip memleak tests in CI for now
- PR #1926: Update batch matrix test margins
- PR #1925: Fix failing dask tests
- PR #1936: Update DaskRF regression test to xfail
- PR #1932: Isolating cause of make_blobs failure
- PR #1951: Dask Random forest regression CPU predict bug fix
- PR #1948: Adjust BatchedMargin margin and disable tests temporarily
- PR #1950: Fix UMAP test failure



# cuML 0.12.0 (04 Feb 2020)

## New Features
- PR #1483: prims: Fused L2 distance and nearest-neighbor prim
- PR #1494: bench: ml-prims benchmark
- PR #1514: bench: Fused L2 NN prim benchmark
- PR #1411: Cython side of MNMG OLS
- PR #1520: Cython side of MNMG Ridge Regression
- PR #1516: Suppor Vector Regression (epsilon-SVR)

## Improvements
- PR #1638: Update cuml/docs/README.md
- PR #1468: C++: updates to clang format flow to make it more usable among devs
- PR #1473: C++: lazy initialization of "costly" resources inside cumlHandle
- PR #1443: Added a new overloaded GEMM primitive
- PR #1489: Enabling deep trees using Gather tree builder
- PR #1463: Update FAISS submodule to 1.6.1
- PR #1488: Add codeowners
- PR #1432: Row-major (C-style) GPU arrays for benchmarks
- PR #1490: Use dask master instead of conda package for testing
- PR #1375: Naive Bayes & Distributed Naive Bayes
- PR #1377: Add GPU array support for FIL benchmarking
- PR #1493: kmeans: add tiling support for 1-NN computation and use fusedL2-1NN prim for L2 distance metric
- PR #1532: Update CuPy to >= 6.6 and allow 7.0
- PR #1528: Re-enabling KNN using dynamic library loading for UCX in communicator
- PR #1545: Add conda environment version updates to ci script
- PR #1541: Updates for libcudf++ Python refactor
- PR #1555: FIL-SKL, an SKLearn-based benchmark for FIL
- PR #1537: Improve pickling and scoring suppport for many models to support hyperopt
- PR #1551: Change custom kernel to cupy for col/row order transform
- PR #1533: C++: interface header file separation for SVM
- PR #1560: Helper function to allocate all new CuPy arrays with RMM memory management
- PR #1570: Relax nccl in conda recipes to >=2.4 (matching CI)
- PR #1578: Add missing function information to the cuML documenataion
- PR #1584: Add has_scipy utility function for runtime check
- PR #1583: API docs updates for 0.12
- PR #1591: Updated FIL documentation

## Bug Fixes
- PR #1470: Documentation: add make_regression, fix ARIMA section
- PR #1482: Updated the code to remove sklearn from the mbsgd stress test
- PR #1491: Update dev environments for 0.12
- PR #1512: Updating setup_cpu() in SpeedupComparisonRunner
- PR #1498: Add build.sh to code owners
- PR #1505: cmake: added correct dependencies for prims-bench build
- PR #1534: Removed TODO comment in create_ucp_listeners()
- PR #1548: Fixing umap extra unary op in knn graph
- PR #1547: Fixing MNMG kmeans score. Fixing UMAP pickling before fit(). Fixing UMAP test failures.
- PR #1557: Increasing threshold for kmeans score
- PR #1562: Increasing threshold even higher
- PR #1564: Fixed a typo in function cumlMPICommunicator_impl::syncStream
- PR #1569: Remove Scikit-learn exception and depedenncy in SVM
- PR #1575: Add missing dtype parameter in call to strides to order for CuPy 6.6 code path
- PR #1574: Updated the init file to include SVM
- PR #1589: Fixing the default value for RF and updating mnmg predict to accept cudf
- PR #1601: Fixed wrong datatype used in knn voting kernel

# cuML 0.11.0 (11 Dec 2019)

## New Features

- PR #1295: Cython side of MNMG PCA
- PR #1218: prims: histogram prim
- PR #1129: C++: Separate include folder for C++ API distribution
- PR #1282: OPG KNN MNMG Code (disabled for 0.11)
- PR #1242: Initial implementation of FIL sparse forests
- PR #1194: Initial ARIMA time-series modeling support.
- PR #1286: Importing treelite models as FIL sparse forests
- PR #1285: Fea minimum impurity decrease RF param
- PR #1301: Add make_regression to generate regression datasets
- PR #1322: RF pickling using treelite, protobuf and FIL
- PR #1332: Add option to cuml.dask make_blobs to produce dask array
- PR #1307: Add RF regression benchmark
- PR #1327: Update the code to build treelite with protobuf
- PR #1289: Add Python benchmarking support for FIL
- PR #1371: Cython side of MNMG tSVD
- PR #1386: Expose SVC decision function value

## Improvements
- PR #1170: Use git to clone subprojects instead of git submodules
- PR #1239: Updated the treelite version
- PR #1225: setup.py clone dependencies like cmake and correct include paths
- PR #1224: Refactored FIL to prepare for sparse trees
- PR #1249: Include libcuml.so C API in installed targets
- PR #1259: Conda dev environment updates and use libcumlprims current version in CI
- PR #1277: Change dependency order in cmake for better printing at compile time
- PR #1264: Add -s flag to GPU CI pytest for better error printing
- PR #1271: Updated the Ridge regression documentation
- PR #1283: Updated the cuMl docs to include MBSGD and adjusted_rand_score
- PR #1300: Lowercase parameter versions for FIL algorithms
- PR #1312: Update CuPy to version 6.5 and use conda-forge channel
- PR #1336: Import SciKit-Learn models into FIL
- PR #1314: Added options needed for ASVDb output (CUDA ver, etc.), added option
  to select algos
- PR #1335: Options to print available algorithms and datasets
  in the Python benchmark
- PR #1338: Remove BUILD_ABI references in CI scripts
- PR #1340: Updated unit tests to uses larger dataset
- PR #1351: Build treelite temporarily for GPU CI testing of FIL Scikit-learn
  model importing
- PR #1367: --test-split benchmark parameter for train-test split
- PR #1360: Improved tests for importing SciKit-Learn models into FIL
- PR #1368: Add --num-rows benchmark command line argument
- PR #1351: Build treelite temporarily for GPU CI testing of FIL Scikit-learn model importing
- PR #1366: Modify train_test_split to use CuPy and accept device arrays
- PR #1258: Documenting new MPI communicator for multi-node multi-GPU testing
- PR #1345: Removing deprecated should_downcast argument
- PR #1362: device_buffer in UMAP + Sparse prims
- PR #1376: AUTO value for FIL algorithm
- PR #1408: Updated pickle tests to delete the pre-pickled model to prevent pointer leakage
- PR #1357: Run benchmarks multiple times for CI
- PR #1382: ARIMA optimization: move functions to C++ side
- PR #1392: Updated RF code to reduce duplication of the code
- PR #1444: UCX listener running in its own isolated thread
- PR #1445: Improved performance of FIL sparse trees
- PR #1431: Updated API docs
- PR #1441: Remove unused CUDA conda labels
- PR #1439: Match sklearn 0.22 default n_estimators for RF and fix test errors
- PR #1461: Add kneighbors to API docs

## Bug Fixes
- PR #1281: Making rng.h threadsafe
- PR #1212: Fix cmake git cloning always running configure in subprojects
- PR #1261: Fix comms build errors due to cuml++ include folder changes
- PR #1267: Update build.sh for recent change of building comms in main CMakeLists
- PR #1278: Removed incorrect overloaded instance of eigJacobi
- PR #1302: Updates for numba 0.46
- PR #1313: Updated the RF tests to set the seed and n_streams
- PR #1319: Using machineName arg passed in instead of default for ASV reporting
- PR #1326: Fix illegal memory access in make_regression (bounds issue)
- PR #1330: Fix C++ unit test utils for better handling of differences near zero
- PR #1342: Fix to prevent memory leakage in Lasso and ElasticNet
- PR #1337: Fix k-means init from preset cluster centers
- PR #1354: Fix SVM gamma=scale implementation
- PR #1344: Change other solver based methods to create solver object in init
- PR #1373: Fixing a few small bugs in make_blobs and adding asserts to pytests
- PR #1361: Improve SMO error handling
- PR #1384: Lower expectations on batched matrix tests to prevent CI failures
- PR #1380: Fix memory leaks in ARIMA
- PR #1391: Lower expectations on batched matrix tests even more
- PR #1394: Warning added in svd for cuda version 10.1
- PR #1407: Resolved RF predict issues and updated RF docstring
- PR #1401: Patch for lbfgs solver for logistic regression with no l1 penalty
- PR #1416: train_test_split numba and rmm device_array output bugfix
- PR #1419: UMAP pickle tests are using wrong n_neighbors value for trustworthiness
- PR #1438: KNN Classifier to properly return Dataframe with Dataframe input
- PR #1425: Deprecate seed and use random_state similar to Scikit-learn in train_test_split
- PR #1458: Add joblib as an explicit requirement
- PR #1474: Defer knn mnmg to 0.12 nightly builds and disable ucx-py dependency

# cuML 0.10.0 (16 Oct 2019)

## New Features
- PR #1148: C++ benchmark tool for c++/CUDA code inside cuML
- PR #1071: Selective eigen solver of cuSolver
- PR #1073: Updating RF wrappers to use FIL for GPU accelerated prediction
- PR #1104: CUDA 10.1 support
- PR #1113: prims: new batched make-symmetric-matrix primitive
- PR #1112: prims: new batched-gemv primitive
- PR #855: Added benchmark tools
- PR #1149 Add YYMMDD to version tag for nightly conda packages
- PR #892: General Gram matrices prim
- PR #912: Support Vector Machine
- PR #1274: Updated the RF score function to use GPU predict

## Improvements
- PR #961: High Peformance RF; HIST algo
- PR #1028: Dockerfile updates after dir restructure. Conda env yaml to add statsmodels as a dependency
- PR #1047: Consistent OPG interface for kmeans, based on internal libcumlprims update
- PR #763: Add examples to train_test_split documentation
- PR #1093: Unified inference kernels for different FIL algorithms
- PR #1076: Paying off some UMAP / Spectral tech debt.
- PR #1086: Ensure RegressorMixin scorer uses device arrays
- PR #1110: Adding tests to use default values of parameters of the models
- PR #1108: input_to_host_array function in input_utils for input processing to host arrays
- PR #1114: K-means: Exposing useful params, removing unused params, proxying params in Dask
- PR #1138: Implementing ANY_RANK semantics on irecv
- PR #1142: prims: expose separate InType and OutType for unaryOp and binaryOp
- PR #1115: Moving dask_make_blobs to cuml.dask.datasets. Adding conversion to dask.DataFrame
- PR #1136: CUDA 10.1 CI updates
- PR #1135: K-means: add boundary cases for kmeans||, support finer control with convergence
- PR #1163: Some more correctness improvements. Better verbose printing
- PR #1165: Adding except + in all remaining cython
- PR #1186: Using LocalCUDACluster Pytest fixture
- PR #1173: Docs: Barnes Hut TSNE documentation
- PR #1176: Use new RMM API based on Cython
- PR #1219: Adding custom bench_func and verbose logging to cuml.benchmark
- PR #1247: Improved MNMG RF error checking

## Bug Fixes

- PR #1231: RF respect number of cuda streams from cuml handle
- PR #1230: Rf bugfix memleak in regression
- PR #1208: compile dbscan bug
- PR #1016: Use correct libcumlprims version in GPU CI
- PR #1040: Update version of numba in development conda yaml files
- PR #1043: Updates to accomodate cuDF python code reorganization
- PR #1044: Remove nvidia driver installation from ci/cpu/build.sh
- PR #991: Barnes Hut TSNE Memory Issue Fixes
- PR #1075: Pinning Dask version for consistent CI results
- PR #990: Barnes Hut TSNE Memory Issue Fixes
- PR #1066: Using proper set of workers to destroy nccl comms
- PR #1072: Remove pip requirements and setup
- PR #1074: Fix flake8 CI style check
- PR #1087: Accuracy improvement for sqrt/log in RF max_feature
- PR #1088: Change straggling numba python allocations to use RMM
- PR #1106: Pinning Distributed version to match Dask for consistent CI results
- PR #1116: TSNE CUDA 10.1 Bug Fixes
- PR #1132: DBSCAN Batching Bug Fix
- PR #1162: DASK RF random seed bug fix
- PR #1164: Fix check_dtype arg handling for input_to_dev_array
- PR #1171: SVM prediction bug fix
- PR #1177: Update dask and distributed to 2.5
- PR #1204: Fix SVM crash on Turing
- PR #1199: Replaced sprintf() with snprintf() in THROW()
- PR #1205: Update dask-cuda in yml envs
- PR #1211: Fixing Dask k-means transform bug and adding test
- PR #1236: Improve fix for SMO solvers potential crash on Turing
- PR #1251: Disable compiler optimization for CUDA 10.1 for distance prims
- PR #1260: Small bugfix for major conversion in input_utils
- PR #1276: Fix float64 prediction crash in test_random_forest

# cuML 0.9.0 (21 Aug 2019)

## New Features

- PR #894: Convert RF to treelite format
- PR #826: Jones transformation of params for ARIMA models timeSeries ml-prim
- PR #697: Silhouette Score metric ml-prim
- PR #674: KL Divergence metric ml-prim
- PR #787: homogeneity, completeness and v-measure metrics ml-prim
- PR #711: Mutual Information metric ml-prim
- PR #724: Entropy metric ml-prim
- PR #766: Expose score method based on inertia for KMeans
- PR #823: prims: cluster dispersion metric
- PR #816: Added inverse_transform() for LabelEncoder
- PR #789: prims: sampling without replacement
- PR #813: prims: Col major istance prim
- PR #635: Random Forest & Decision Tree Regression (Single-GPU)
- PR #819: Forest Inferencing Library (FIL)
- PR #829: C++: enable nvtx ranges
- PR #835: Holt-Winters algorithm
- PR #837: treelite for decision forest exchange format
- PR #871: Wrapper for FIL
- PR #870: make_blobs python function
- PR #881: wrappers for accuracy_score and adjusted_rand_score functions
- PR #840: Dask RF classification and regression
- PR #870: make_blobs python function
- PR #879: import of treelite models to FIL
- PR #892: General Gram matrices prim
- PR #883: Adding MNMG Kmeans
- PR #930: Dask RF
- PR #882: TSNE - T-Distributed Stochastic Neighbourhood Embedding
- PR #624: Internals API & Graph Based Dimensionality Reductions Callback
- PR #926: Wrapper for FIL
- PR #994: Adding MPI comm impl for testing / benchmarking MNMG CUDA
- PR #960: Enable using libcumlprims for MG algorithms/prims

## Improvements
- PR #822: build: build.sh update to club all make targets together
- PR #807: Added development conda yml files
- PR #840: Require cmake >= 3.14
- PR #832: Stateless Decision Tree and Random Forest API
- PR #857: Small modifications to comms for utilizing IB w/ Dask
- PR #851: Random forest Stateless API wrappers
- PR #865: High Performance RF
- PR #895: Pretty prints arguments!
- PR #920: Add an empty marker kernel for tracing purposes
- PR #915: syncStream added to cumlCommunicator
- PR #922: Random Forest support in FIL
- PR #911: Update headers to credit CannyLabs BH TSNE implementation
- PR #918: Streamline CUDA_REL environment variable
- PR #924: kmeans: updated APIs to be stateless, refactored code for mnmg support
- PR #950: global_bias support in FIL
- PR #773: Significant improvements to input checking of all classes and common input API for Python
- PR #957: Adding docs to RF & KMeans MNMG. Small fixes for release
- PR #965: Making dask-ml a hard dependency
- PR #976: Update api.rst for new 0.9 classes
- PR #973: Use cudaDeviceGetAttribute instead of relying on cudaDeviceProp object being passed
- PR #978: Update README for 0.9
- PR #1009: Fix references to notebooks-contrib
- PR #1015: Ability to control the number of internal streams in cumlHandle_impl via cumlHandle
- PR #1175: Add more modules to docs ToC

## Bug Fixes

- PR #923: Fix misshapen level/trend/season HoltWinters output
- PR #831: Update conda package dependencies to cudf 0.9
- PR #772: Add missing cython headers to SGD and CD
- PR #849: PCA no attribute trans_input_ transform bug fix
- PR #869: Removing incorrect information from KNN Docs
- PR #885: libclang installation fix for GPUCI
- PR #896: Fix typo in comms build instructions
- PR #921: Fix build scripts using incorrect cudf version
- PR #928: TSNE Stability Adjustments
- PR #934: Cache cudaDeviceProp in cumlHandle for perf reasons
- PR #932: Change default param value for RF classifier
- PR #949: Fix dtype conversion tests for unsupported cudf dtypes
- PR #908: Fix local build generated file ownerships
- PR #983: Change RF max_depth default to 16
- PR #987: Change default values for knn
- PR #988: Switch to exact tsne
- PR #991: Cleanup python code in cuml.dask.cluster
- PR #996: ucx_initialized being properly set in CommsContext
- PR #1007: Throws a well defined error when mutigpu is not enabled
- PR #1018: Hint location of nccl in build.sh for CI
- PR #1022: Using random_state to make K-Means MNMG tests deterministic
- PR #1034: Fix typos and formatting issues in RF docs
- PR #1052: Fix the rows_sample dtype to float

# cuML 0.8.0 (27 June 2019)

## New Features

- PR #652: Adjusted Rand Index metric ml-prim
- PR #679: Class label manipulation ml-prim
- PR #636: Rand Index metric ml-prim
- PR #515: Added Random Projection feature
- PR #504: Contingency matrix ml-prim
- PR #644: Add train_test_split utility for cuDF dataframes
- PR #612: Allow Cuda Array Interface, Numba inputs and input code refactor
- PR #641: C: Separate C-wrapper library build to generate libcuml.so
- PR #631: Add nvcategory based ordinal label encoder
- PR #681: Add MBSGDClassifier and MBSGDRegressor classes around SGD
- PR #705: Quasi Newton solver and LogisticRegression Python classes
- PR #670: Add test skipping functionality to build.sh
- PR #678: Random Forest Python class
- PR #684: prims: make_blobs primitive
- PR #673: prims: reduce cols by key primitive
- PR #812: Add cuML Communications API & consolidate Dask cuML

## Improvements

- PR #597: C++ cuML and ml-prims folder refactor
- PR #590: QN Recover from numeric errors
- PR #482: Introduce cumlHandle for pca and tsvd
- PR #573: Remove use of unnecessary cuDF column and series copies
- PR #601: Cython PEP8 cleanup and CI integration
- PR #596: Introduce cumlHandle for ols and ridge
- PR #579: Introduce cumlHandle for cd and sgd, and propagate C++ errors in cython level for cd and sgd
- PR #604: Adding cumlHandle to kNN, spectral methods, and UMAP
- PR #616: Enable clang-format for enforcing coding style
- PR #618: CI: Enable copyright header checks
- PR #622: Updated to use 0.8 dependencies
- PR #626: Added build.sh script, updated CI scripts and documentation
- PR #633: build: Auto-detection of GPU_ARCHS during cmake
- PR #650: Moving brute force kNN to prims. Creating stateless kNN API.
- PR #662: C++: Bulk clang-format updates
- PR #671: Added pickle pytests and correct pickling of Base class
- PR #675: atomicMin/Max(float, double) with integer atomics and bit flipping
- PR #677: build: 'deep-clean' to build.sh to clean faiss build as well
- PR #683: Use stateless c++ API in KNN so that it can be pickled properly
- PR #686: Use stateless c++ API in UMAP so that it can be pickled properly
- PR #695: prims: Refactor pairwise distance
- PR #707: Added stress test and updated documentation for RF
- PR #701: Added emacs temporary file patterns to .gitignore
- PR #606: C++: Added tests for host_buffer and improved device_buffer and host_buffer implementation
- PR #726: Updated RF docs and stress test
- PR #730: Update README and RF docs for 0.8
- PR #744: Random projections generating binomial on device. Fixing tests.
- PR #741: Update API docs for 0.8
- PR #754: Pickling of UMAP/KNN
- PR #753: Made PCA and TSVD picklable
- PR #746: LogisticRegression and QN API docstrings
- PR #820: Updating DEVELOPER GUIDE threading guidelines

## Bug Fixes
- PR #584: Added missing virtual destructor to deviceAllocator and hostAllocator
- PR #620: C++: Removed old unit-test files in ml-prims
- PR #627: C++: Fixed dbscan crash issue filed in 613
- PR #640: Remove setuptools from conda run dependency
- PR #646: Update link in contributing.md
- PR #649: Bug fix to LinAlg::reduce_rows_by_key prim filed in issue #648
- PR #666: fixes to gitutils.py to resolve both string decode and handling of uncommitted files
- PR #676: Fix template parameters in `bernoulli()` implementation.
- PR #685: Make CuPy optional to avoid nccl conda package conflicts
- PR #687: prims: updated tolerance for reduce_cols_by_key unit-tests
- PR #689: Removing extra prints from NearestNeighbors cython
- PR #718: Bug fix for DBSCAN and increasing batch size of sgd
- PR #719: Adding additional checks for dtype of the data
- PR #736: Bug fix for RF wrapper and .cu print function
- PR #547: Fixed issue if C++ compiler is specified via CXX during configure.
- PR #759: Configure Sphinx to render params correctly
- PR #762: Apply threshold to remove flakiness of UMAP tests.
- PR #768: Fixing memory bug from stateless refactor
- PR #782: Nearest neighbors checking properly whether memory should be freed
- PR #783: UMAP was using wrong size for knn computation
- PR #776: Hotfix for self.variables in RF
- PR #777: Fix numpy input bug
- PR #784: Fix jit of shuffle_idx python function
- PR #790: Fix rows_sample input type for RF
- PR #793: Fix for dtype conversion utility for numba arrays without cupy installed
- PR #806: Add a seed for sklearn model in RF test file
- PR #843: Rf quantile fix

# cuML 0.7.0 (10 May 2019)

## New Features

- PR #405: Quasi-Newton GLM Solvers
- PR #277: Add row- and column-wise weighted mean primitive
- PR #424: Add a grid-sync struct for inter-block synchronization
- PR #430: Add R-Squared Score to ml primitives
- PR #463: Add matrix gather to ml primitives
- PR #435: Expose cumlhandle in cython + developer guide
- PR #455: Remove default-stream arguement across ml-prims and cuML
- PR #375: cuml cpp shared library renamed to libcuml++.so
- PR #460: Random Forest & Decision Trees (Single-GPU, Classification)
- PR #491: Add doxygen build target for ml-prims
- PR #505: Add R-Squared Score to python interface
- PR #507: Add coordinate descent for lasso and elastic-net
- PR #511: Add a minmax ml-prim
- PR #516: Added Trustworthiness score feature
- PR #520: Add local build script to mimic gpuCI
- PR #503: Add column-wise matrix sort primitive
- PR #525: Add docs build script to cuML
- PR #528: Remove current KMeans and replace it with a new single GPU implementation built using ML primitives

## Improvements

- PR #481: Refactoring Quasi-Newton to use cumlHandle
- PR #467: Added validity check on cumlHandle_t
- PR #461: Rewrote permute and added column major version
- PR #440: README updates
- PR #295: Improve build-time and the interface e.g., enable bool-OutType, for distance()
- PR #390: Update docs version
- PR #272: Add stream parameters to cublas and cusolver wrapper functions
- PR #447: Added building and running mlprims tests to CI
- PR #445: Lower dbscan memory usage by computing adjacency matrix directly
- PR #431: Add support for fancy iterator input types to LinAlg::reduce_rows_by_key
- PR #394: Introducing cumlHandle API to dbscan and add example
- PR #500: Added CI check for black listed CUDA Runtime API calls
- PR #475: exposing cumlHandle for dbscan from python-side
- PR #395: Edited the CONTRIBUTING.md file
- PR #407: Test files to run stress, correctness and unit tests for cuml algos
- PR #512: generic copy method for copying buffers between device/host
- PR #533: Add cudatoolkit conda dependency
- PR #524: Use cmake find blas and find lapack to pass configure options to faiss
- PR #527: Added notes on UMAP differences from reference implementation
- PR #540: Use latest release version in update-version CI script
- PR #552: Re-enable assert in kmeans tests with xfail as needed
- PR #581: Add shared memory fast col major to row major function back with bound checks
- PR #592: More efficient matrix copy/reverse methods
- PR #721: Added pickle tests for DBSCAN and Random Projections

## Bug Fixes

- PR #334: Fixed segfault in `ML::cumlHandle_impl::destroyResources`
- PR #349: Developer guide clarifications for cumlHandle and cumlHandle_impl
- PR #398: Fix CI scripts to allow nightlies to be uploaded
- PR #399: Skip PCA tests to allow CI to run with driver 418
- PR #422: Issue in the PCA tests was solved and CI can run with driver 418
- PR #409: Add entry to gitmodules to ignore build artifacts
- PR #412: Fix for svdQR function in ml-prims
- PR #438: Code that depended on FAISS was building everytime.
- PR #358: Fixed an issue when switching streams on MLCommon::device_buffer and MLCommon::host_buffer
- PR #434: Fixing bug in CSR tests
- PR #443: Remove defaults channel from ci scripts
- PR #384: 64b index arithmetic updates to the kernels inside ml-prims
- PR #459: Fix for runtime library path of pip package
- PR #464: Fix for C++11 destructor warning in qn
- PR #466: Add support for column-major in LinAlg::*Norm methods
- PR #465: Fixing deadlock issue in GridSync due to consecutive sync calls
- PR #468: Fix dbscan example build failure
- PR #470: Fix resource leakage in Kalman filter python wrapper
- PR #473: Fix gather ml-prim test for change in rng uniform API
- PR #477: Fixes default stream initialization in cumlHandle
- PR #480: Replaced qn_fit() declaration with #include of file containing definition to fix linker error
- PR #495: Update cuDF and RMM versions in GPU ci test scripts
- PR #499: DEVELOPER_GUIDE.md: fixed links and clarified ML::detail::streamSyncer example
- PR #506: Re enable ml-prim tests in CI
- PR #508: Fix for an error with default argument in LinAlg::meanSquaredError
- PR #519: README.md Updates and adding BUILD.md back
- PR #526: Fix the issue of wrong results when fit and transform of PCA are called separately
- PR #531: Fixing missing arguments in updateDevice() for RF
- PR #543: Exposing dbscan batch size through cython API and fixing broken batching
- PR #551: Made use of ZLIB_LIBRARIES consistent between ml_test and ml_mg_test
- PR #557: Modified CI script to run cuML tests before building mlprims and removed lapack flag
- PR #578: Updated Readme.md to add lasso and elastic-net
- PR #580: Fixing cython garbage collection bug in KNN
- PR #577: Use find libz in prims cmake
- PR #594: fixed cuda-memcheck mean_center test failures


# cuML 0.6.1 (09 Apr 2019)

## Bug Fixes

- PR #462 Runtime library path fix for cuML pip package


# cuML 0.6.0 (22 Mar 2019)

## New Features

- PR #249: Single GPU Stochastic Gradient Descent for linear regression, logistic regression, and linear svm with L1, L2, and elastic-net penalties.
- PR #247: Added "proper" CUDA API to cuML
- PR #235: NearestNeighbors MG Support
- PR #261: UMAP Algorithm
- PR #290: NearestNeighbors numpy MG Support
- PR #303: Reusable spectral embedding / clustering
- PR #325: Initial support for single process multi-GPU OLS and tSVD
- PR #271: Initial support for hyperparameter optimization with dask for many models

## Improvements

- PR #144: Dockerfile update and docs for LinearRegression and Kalman Filter.
- PR #168: Add /ci/gpu/build.sh file to cuML
- PR #167: Integrating full-n-final ml-prims repo inside cuml
- PR #198: (ml-prims) Removal of *MG calls + fixed a bug in permute method
- PR #194: Added new ml-prims for supporting LASSO regression.
- PR #114: Building faiss C++ api into libcuml
- PR #64: Using FAISS C++ API in cuML and exposing bindings through cython
- PR #208: Issue ml-common-3: Math.h: swap thrust::for_each with binaryOp,unaryOp
- PR #224: Improve doc strings for readable rendering with readthedocs
- PR #209: Simplify README.md, move build instructions to BUILD.md
- PR #218: Fix RNG to use given seed and adjust RNG test tolerances.
- PR #225: Support for generating random integers
- PR #215: Refactored LinAlg::norm to Stats::rowNorm and added Stats::colNorm
- PR #234: Support for custom output type and passing index value to main_op in *Reduction kernels
- PR #230: Refactored the cuda_utils header
- PR #236: Refactored cuml python package structure to be more sklearn like
- PR #232: Added reduce_rows_by_key
- PR #246: Support for 2 vectors in the matrix vector operator
- PR #244: Fix for single GPU OLS and Ridge to support one column training data
- PR #271: Added get_params and set_params functions for linear and ridge regression
- PR #253: Fix for issue #250-reduce_rows_by_key failed memcheck for small nkeys
- PR #269: LinearRegression, Ridge Python docs update and cleaning
- PR #322: set_params updated
- PR #237: Update build instructions
- PR #275: Kmeans use of faster gpu_matrix
- PR #288: Add n_neighbors to NearestNeighbors constructor
- PR #302: Added FutureWarning for deprecation of current kmeans algorithm
- PR #312: Last minute cleanup before release
- PR #315: Documentation updating and enhancements
- PR #330: Added ignored argument to pca.fit_transform to map to sklearn's implemenation
- PR #342: Change default ABI to ON
- PR #572: Pulling DBSCAN components into reusable primitives


## Bug Fixes

- PR #193: Fix AttributeError in PCA and TSVD
- PR #211: Fixing inconsistent use of proper batch size calculation in DBSCAN
- PR #202: Adding back ability for users to define their own BLAS
- PR #201: Pass CMAKE CUDA path to faiss/configure script
- PR #200 Avoid using numpy via cimport in KNN
- PR #228: Bug fix: LinAlg::unaryOp with 0-length input
- PR #279: Removing faiss-gpu references in README
- PR #321: Fix release script typo
- PR #327: Update conda requirements for version 0.6 requirements
- PR #352: Correctly calculating numpy chunk sizing for kNN
- PR #345: Run python import as part of package build to trigger compilation
- PR #347: Lowering memory usage of kNN.
- PR #355: Fixing issues with very large numpy inputs to SPMG OLS and tSVD.
- PR #357: Removing FAISS requirement from README
- PR #362: Fix for matVecOp crashing on large input sizes
- PR #366: Index arithmetic issue fix with TxN_t class
- PR #376: Disabled kmeans tests since they are currently too sensitive (see #71)
- PR #380: Allow arbitrary data size on ingress for numba_utils.row_matrix
- PR #385: Fix for long import cuml time in containers and fix for setup_pip
- PR #630: Fixing a missing kneighbors in nearest neighbors python proxy

# cuML 0.5.1 (05 Feb 2019)

## Bug Fixes

- PR #189 Avoid using numpy via cimport to prevent ABI issues in Cython compilation


# cuML 0.5.0 (28 Jan 2019)

## New Features

- PR #66: OLS Linear Regression
- PR #44: Distance calculation ML primitives
- PR #69: Ridge (L2 Regularized) Linear Regression
- PR #103: Linear Kalman Filter
- PR #117: Pip install support
- PR #64: Device to device support from cuML device pointers into FAISS

## Improvements

- PR #56: Make OpenMP optional for building
- PR #67: Github issue templates
- PR #44: Refactored DBSCAN to use ML primitives
- PR #91: Pytest cleanup and sklearn toyset datasets based pytests for kmeans and dbscan
- PR #75: C++ example to use kmeans
- PR #117: Use cmake extension to find any zlib installed in system
- PR #94: Add cmake flag to set ABI compatibility
- PR #139: Move thirdparty submodules to root and add symlinks to new locations
- PR #151: Replace TravisCI testing and conda pkg builds with gpuCI
- PR #164: Add numba kernel for faster column to row major transform
- PR #114: Adding FAISS to cuml build

## Bug Fixes

- PR #48: CUDA 10 compilation warnings fix
- PR #51: Fixes to Dockerfile and docs for new build system
- PR #72: Fixes for GCC 7
- PR #96: Fix for kmeans stack overflow with high number of clusters
- PR #105: Fix for AttributeError in kmeans fit method
- PR #113: Removed old  glm python/cython files
- PR #118: Fix for AttributeError in kmeans predict method
- PR #125: Remove randomized solver option from PCA python bindings


# cuML 0.4.0 (05 Dec 2018)

## New Features

## Improvements

- PR #42: New build system: separation of libcuml.so and cuml python package
- PR #43: Added changelog.md

## Bug Fixes


# cuML 0.3.0 (30 Nov 2018)

## New Features

- PR #33: Added ability to call cuML algorithms using numpy arrays

## Improvements

- PR #24: Fix references of python package from cuML to cuml and start using versioneer for better versioning
- PR #40: Added support for refactored cuDF 0.3.0, updated Conda files
- PR #33: Major python test cleaning, all tests pass with cuDF 0.2.0 and 0.3.0. Preparation for new build system
- PR #34: Updated batch count calculation logic in DBSCAN
- PR #35: Beginning of DBSCAN refactor to use cuML mlprims and general improvements

## Bug Fixes

- PR #30: Fixed batch size bug in DBSCAN that caused crash. Also fixed various locations for potential integer overflows
- PR #28: Fix readthedocs build documentation
- PR #29: Fix pytests for cuml name change from cuML
- PR #33: Fixed memory bug that would cause segmentation faults due to numba releasing memory before it was used. Also fixed row major/column major bugs for different algorithms
- PR #36: Fix kmeans gtest to use device data
- PR #38: cuda\_free bug removed that caused google tests to sometimes pass and sometimes fail randomly
- PR #39: Updated cmake to correctly link with CUDA libraries, add CUDA runtime linking and include source files in compile target

# cuML 0.2.0 (02 Nov 2018)

## New Features

- PR #11: Kmeans algorithm added
- PR #7: FAISS KNN wrapper added
- PR #21: Added Conda install support

## Improvements

- PR #15: Added compatibility with cuDF (from prior pyGDF)
- PR #13: Added FAISS to Dockerfile
- PR #21: Added TravisCI build system for CI and Conda builds

## Bug Fixes

- PR #4: Fixed explained variance bug in TSVD
- PR #5: Notebook bug fixes and updated results


# cuML 0.1.0

Initial release including PCA, TSVD, DBSCAN, ml-prims and cython wrappers<|MERGE_RESOLUTION|>--- conflicted
+++ resolved
@@ -83,12 +83,9 @@
 - PR #2144: Remove GPU arch < 60 from CMake build
 - PR #2153: Added missing namespaces to some Decision Tree files
 - PR #2155: C++: fix doxygen build break
-<<<<<<< HEAD
+- PR #2161: Replacing depreciated bruteForceKnn
 - PR #2162: Use stream in transpose prim
-=======
-- PR #2161: Replacing depreciated bruteForceKnn
 - PR #2165: Fit function test correction
->>>>>>> 464aa442
 
 # cuML 0.13.0 (Date TBD)
 
